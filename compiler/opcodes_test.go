package compiler

import (
	"bytes"
	"testing"

	"github.com/ethereum/go-ethereum/common"
	"github.com/ethereum/go-ethereum/common/hexutil"
<<<<<<< HEAD
	"github.com/ethereum/go-ethereum/core/state"
	"github.com/ethereum/go-ethereum/core/types"
	"github.com/ethereum/go-ethereum/core/vm"
	"github.com/ethereum/go-ethereum/core/vm/runtime"
	"github.com/ethereum/go-ethereum/params"
=======
	"github.com/ethereum/go-ethereum/core/vm"
>>>>>>> a0929171
	"github.com/holiman/uint256"
)

// Helper function to create a 32-byte value (machine format) from a uint64
func uint64ToBytes32(val uint64) [32]byte {
	// Store in machine format
	bs := uint256.NewInt(val).Bytes32()
	if IsMachineBigEndian() {
		return bs
	}
	return Reverse32Bytes(bs)
}

func uint64ToBigEndianBytes32(val uint64) [32]byte {
	return uint256.NewInt(val).Bytes32()
}

// Helper function to convert [32]byte (machine format) back to uint64 for display
func bytes32ToUint64(b [32]byte) uint64 {
	var v uint256.Int
	if IsMachineBigEndian() {
		v.SetBytes(b[:])
	} else {
		v.SetBytes(Reverse(b[:]))
	}
	return v.Uint64()
}

// Helper function to decode a hex string (big-endian) and return its
// little-endian representation as a fixed-length [32]byte array
func hexToLittleEndianBytes32(val string) [32]byte {
	b := hexutil.MustDecode(val)
	// convert from big-endian to little-endian
	b = Reverse(b)
	var result [32]byte
	copy(result[:], b)
	return result
}

func getExpectedStatus(status ExecutionStatus) *ExecutionStatus {
	return &status
}

// Test case structure for opcode tests
type OpcodeTestCase struct {
	name            string
	bytecode        []byte
	gasLimit        uint64
	expectedStack   [][32]byte       // skip if nil, check machine-endian encoded
	expectedStatus  *ExecutionStatus // ExecutionSuccess if nil
	expectedGas     uint64           // skip if 0
	expectedRefund  uint64
	expectedMemory  *Memory       // skip if nil, check big-endian encoded
	expectedStorage state.Storage // skip if nil, check big-endian encoded
	originStorage   state.Storage
}

// Helper function to run individual opcode test
func runOpcodeTest(t *testing.T, testCase OpcodeTestCase) {
	t.Helper()

	comp := NewEVMCompiler()
	defer comp.Dispose()

	if testCase.gasLimit == 0 {
		testCase.gasLimit = 1000000
	}

<<<<<<< HEAD
	// create a new stateDB for each testCase to avoid state pollution.
	stateDB, _ := state.New(types.EmptyRootHash, state.NewDatabaseForTesting())
	if len(testCase.originStorage) > 0 {
		for key, value := range testCase.originStorage {
			stateDB.SetState(defaultCompilationAddress, key, value)
		}
		// Finalise stateDB to clear dirty storage and set the above state as original storage
		stateDB.Finalise(false)
	}

	opts := &EVMExecutionOpts{
		BlockCtx: vm.BlockContext{
			Coinbase:    defaultCoinbaseAddress,
			BlockNumber: common.Big0,
		},
		Config: &runtime.Config{
			ChainConfig: params.MergedTestChainConfig,
			GasLimit:    testCase.gasLimit,
			State:       stateDB,
		},
=======
	txCtx := vm.TxContext{
		Origin: defaultOriginAddress,
	}
	opts := &EVMExecutionOpts{
		GasLimit:  testCase.gasLimit,
		TxContext: txCtx,
>>>>>>> a0929171
	}

	result, err := comp.ExecuteCompiledWithOpts(testCase.bytecode, DefaultEVMCompilationOpts(), opts)

	if testCase.expectedStatus != nil {
		if *testCase.expectedStatus != result.Status {
			t.Errorf("Expected error %v but got %v", *testCase.expectedStatus, result.Status)
		}
		return
	} else if result.Status != ExecutionSuccess {
		t.Errorf("Expected success but got none")
	}

	if err != nil {
		t.Fatalf("Execution failed: %v", err)
	}

	if testCase.expectedStack != nil {
		if len(result.Stack) != len(testCase.expectedStack) {
			t.Errorf("Stack length mismatch: expected %d, got %d",
				len(testCase.expectedStack), len(result.Stack))
			t.Errorf("Expected stack: %v", testCase.expectedStack)
			t.Errorf("Actual stack: %v", result.Stack)
			return
		}

		for i, expected := range testCase.expectedStack {
			if result.Stack[i] != expected {
				t.Errorf("Stack[%d] mismatch: expected %v (value: %d), got %v (value: %d)",
					i, expected, bytes32ToUint64(expected),
					result.Stack[i], bytes32ToUint64(result.Stack[i]))
			}
		}
	}

	if expectedMem := testCase.expectedMemory; expectedMem != nil {
		mem := result.Memory
		if expectedMem.lastGasCost != mem.lastGasCost {
			t.Errorf("Expected memory's lastGasCost: %v, actual lastGasCost: %v", expectedMem.lastGasCost, mem.lastGasCost)
			return
		}
		if !bytes.Equal(expectedMem.store, mem.store) {
			t.Errorf("Expected memory: %v, actual memory: %v", expectedMem.store, mem.store)
			return
		}
	}

	if expectedStorage := testCase.expectedStorage; expectedStorage != nil {
		for key, expected := range testCase.expectedStorage {
			got := stateDB.GetState(defaultCompilationAddress, key)
			if got != expected {
				t.Errorf("Storage for [key:%v] mismatch: expected %v, got %v",
					key, expected, got)
			}
		}
	}

	if testCase.expectedGas != 0 && testCase.expectedGas != result.GasUsed {
		t.Errorf("Expected gas: %v, actual gas: %v", testCase.expectedGas, result.GasUsed)
		return
	}

	if testCase.expectedRefund != stateDB.GetRefund() {
		t.Errorf("Expected refund: %v, actual refund: %v", testCase.expectedRefund, stateDB.GetRefund())
		return
	}
}

// TestArithmeticOpcodes tests all arithmetic operations
func TestArithmeticOpcodes(t *testing.T) {
	testCases := []OpcodeTestCase{
		{
			name: "ADD",
			bytecode: []byte{
				0x60, 0x05, // PUSH1 5
				0x60, 0x03, // PUSH1 3
				0x01, // ADD
				0x00, // STOP
			},
			expectedStack: [][32]byte{uint64ToBytes32(8)},
		},
		{
			name: "MUL",
			bytecode: []byte{
				0x60, 0x06, // PUSH1 6
				0x60, 0x07, // PUSH1 7
				0x02, // MUL
				0x00, // STOP
			},
			expectedStack: [][32]byte{uint64ToBytes32(42)},
		},
		{
			name: "SUB",
			bytecode: []byte{
				0x60, 0x04, // PUSH1 4
				0x60, 0x0A, // PUSH1 10
				0x03, // SUB
				0x00, // STOP
			},
			expectedStack: [][32]byte{uint64ToBytes32(6)},
		},
		{
			name: "DIV",
			bytecode: []byte{
				0x60, 0x04, // PUSH1 4
				0x60, 0x14, // PUSH1 20
				0x04, // DIV
				0x00, // STOP
			},
			expectedStack: [][32]byte{uint64ToBytes32(5)},
		},
		{
			name: "DIV_BY_ZERO",
			bytecode: []byte{
				0x60, 0x0A, // PUSH1 10
				0x60, 0x00, // PUSH1 0
				0x04, // DIV
				0x00, // STOP
			},
			expectedStack: [][32]byte{uint64ToBytes32(0)},
		},
		{
			name: "SDIV",
			bytecode: []byte{
				0x60, 0x04, // PUSH32 4, denominator
				0x60, 0x14, // PUSH32 20, numerator
				0x05, // SDIV
				0x00, // STOP
			},
			expectedStack: [][32]byte{uint64ToBytes32(5)},
		},
		{
			name: "SDIV_BY_ZERO",
			bytecode: []byte{
				0x60, 0x00, // PUSH32 0, denominator
				0x60, 0x14, // PUSH32 20, numerator
				0x05, // SDIV
				0x00, // STOP
			},
			expectedStack: [][32]byte{uint64ToBytes32(0)},
		},
		{
			name: "SDIV_NEGATIVE",
			bytecode: append(
				[]byte{0x7F}, // PUSH32
				append(
					hexutil.MustDecode("0xFFFFFFFFFFFFFFFFFFFFFFFFFFFFFFFFFFFFFFFFFFFFFFFFFFFFFFFFFFFFFFFF")[:], // -1, denominator
					append(
						[]byte{0x7F}, // PUSH32
						append(
							hexutil.MustDecode("0xFFFFFFFFFFFFFFFFFFFFFFFFFFFFFFFFFFFFFFFFFFFFFFFFFFFFFFFFFFFFFFFE"), // -2, numerator
							0x05, // SDIV
							0x00, // STOP
						)...,
					)...,
				)...,
			),
			expectedStack: [][32]byte{uint64ToBytes32(2)},
		},
		{
			name: "SDIV_OVERFLOW",
			bytecode: append(
				[]byte{0x7F}, // PUSH32
				append(
					hexutil.MustDecode("0xFFFFFFFFFFFFFFFFFFFFFFFFFFFFFFFFFFFFFFFFFFFFFFFFFFFFFFFFFFFFFFFF")[:], // -1, denominator
					append(
						[]byte{0x7F}, // PUSH32
						append(
							hexutil.MustDecode("0x8000000000000000000000000000000000000000000000000000000000000000"), // -2^255, numerator
							0x05, // SDIV
							0x00, // STOP
						)...,
					)...,
				)...,
			),
			expectedStack: [][32]byte{hexToLittleEndianBytes32("0x8000000000000000000000000000000000000000000000000000000000000000")}, // -2^255
		},
		{
			name: "MOD",
			bytecode: []byte{
				0x60, 0x05, // PUSH1 5
				0x60, 0x11, // PUSH1 17
				0x06, // MOD
				0x00, // STOP
			},
			expectedStack: [][32]byte{uint64ToBytes32(2)},
		},
		{
			name: "MOD_BY_ZERO",
			bytecode: []byte{
				0x60, 0x00, // PUSH1 5, denominator
				0x60, 0x11, // PUSH1 17, numerator
				0x06, // MOD
				0x00, // STOP
			},
			expectedStack: [][32]byte{uint64ToBytes32(0)},
		},
		{
			name: "SMOD",
			bytecode: []byte{
				0x60, 0x05, // PUSH1 5, denominator
				0x60, 0x11, // PUSH1 17, numerator
				0x07, // SMOD
				0x00, // STOP
			},
			expectedStack: [][32]byte{uint64ToBytes32(2)},
		},
		{
			name: "SMOD_BY_ZERO",
			bytecode: []byte{
				0x60, 0x00, // PUSH1 0, denominator
				0x60, 0x11, // PUSH1 17, numerator
				0x07, // SMOD
				0x00, // STOP
			},
			expectedStack: [][32]byte{uint64ToBytes32(0)},
		},
		{
			name: "SMOD_NEGATIVE",
			bytecode: append(
				[]byte{0x7F}, // PUSH32
				append(
					hexutil.MustDecode("0xFFFFFFFFFFFFFFFFFFFFFFFFFFFFFFFFFFFFFFFFFFFFFFFFFFFFFFFFFFFFFFFD")[:], // -3, denominator
					append(
						[]byte{0x7F}, // PUSH32
						append(
							hexutil.MustDecode("0xFFFFFFFFFFFFFFFFFFFFFFFFFFFFFFFFFFFFFFFFFFFFFFFFFFFFFFFFFFFFFFF8"), // -8, numerator
							0x07, // SMOD
							0x00, // STOP
						)...,
					)...,
				)...,
			),
			expectedStack: [][32]byte{hexToLittleEndianBytes32("0xFFFFFFFFFFFFFFFFFFFFFFFFFFFFFFFFFFFFFFFFFFFFFFFFFFFFFFFFFFFFFFFE")}, // -2
		},
		{
			name: "ADDMOD",
			bytecode: []byte{
				0x60, 0x08, // PUSH1 8, denominator
				0x60, 0x0a, // PUSH1 10, second to add
				0x60, 0x0a, // PUSH1 10, first to add
				0x08, // ADDMOD
				0x00, // STOP
			},
			expectedStack: [][32]byte{uint64ToBytes32(4)},
		},
		{
			name: "ADDMOD_ZERO",
			bytecode: []byte{
				0x60, 0x00, // PUSH1 0, denominator
				0x60, 0x0a, // PUSH1 10, second to add
				0x60, 0x0a, // PUSH1 10, first to add
				0x08, // ADDMOD
				0x00, // STOP
			},
			expectedStack: [][32]byte{uint64ToBytes32(0)},
		},
		{
			name: "ADDMOD_NEGATIVE",
			bytecode: append(
				[]byte{
					0x60, 0x02, // PUSH1 2, denominator
					0x60, 0x02, // PUSH1 2, second to add
					0x7F, // PUSH32
				},
				append(
					hexutil.MustDecode("0xFFFFFFFFFFFFFFFFFFFFFFFFFFFFFFFFFFFFFFFFFFFFFFFFFFFFFFFFFFFFFFFF")[:], // -1, first to add
					0x08, // ADDMOD
					0x00, // STOP
				)...,
			),
			expectedStack: [][32]byte{uint64ToBytes32(1)},
		},
		{
			name: "MULMOD",
			bytecode: []byte{
				0x60, 0x08, // PUSH1 8, denominator
				0x60, 0x0a, // PUSH1 10, second to mul
				0x60, 0x0a, // PUSH1 10, first to mul
				0x09, // MULMOD
				0x00, // STOP
			},
			expectedStack: [][32]byte{uint64ToBytes32(4)},
		},
		{
			name: "MULMOD_ZERO",
			bytecode: []byte{
				0x60, 0x00, // PUSH1 0, denominator
				0x60, 0x0a, // PUSH1 10, second to mul
				0x60, 0x0a, // PUSH1 10, first to mul
				0x09, // MULMOD
				0x00, // STOP
			},
			expectedStack: [][32]byte{uint64ToBytes32(0)},
		},
		{
			name: "MULMOD_NEGATIVE",
			bytecode: append(
				[]byte{
					0x60, 0x0c, // PUSH1 12, denominator
					0x7F, // PUSH32
				},
				append(
					hexutil.MustDecode("0xFFFFFFFFFFFFFFFFFFFFFFFFFFFFFFFFFFFFFFFFFFFFFFFFFFFFFFFFFFFFFFFF")[:], // -1=2^256-1, second to mul
					append(
						[]byte{0x7F},
						append(
							hexutil.MustDecode("0xFFFFFFFFFFFFFFFFFFFFFFFFFFFFFFFFFFFFFFFFFFFFFFFFFFFFFFFFFFFFFFFF")[:], // -1=2^256-1, first to mul
							0x09, // MULMOD
							0x00, // STOP
						)...,
					)...,
				)...,
			),
			expectedStack: [][32]byte{uint64ToBytes32(9)},
		},
		// {
		// 	name: "EXP",
		// 	bytecode: []byte{
		// 		0x60, 0x02, // PUSH1 2
		// 		0x60, 0x03, // PUSH1 3
		// 		0x0A, // EXP
		// 		0x00, // STOP
		// 	},
		// 	expectedStack: [][32]byte{uint64ToBytes32(8)},
		// },
		{
			name: "SIGNEXTEND",
			bytecode: []byte{
				0x60, 0x11, // PUSH1 0x11, value
				0x60, 0x00, // PUSH1 0, byte-1
				0x0B, // SIGNEXTEND
				0x00, // STOP
			},
			expectedStack: [][32]byte{uint64ToBytes32(0x11)},
		},
		{
			name: "SIGNEXTEND_NEGTIVE",
			bytecode: []byte{
				0x60, 0xFF, // PUSH1 0xFF, value
				0x60, 0x00, // PUSH1 0, byte-1
				0x0B, // SIGNEXTEND
				0x00, // STOP
			},
			expectedStack: [][32]byte{hexToLittleEndianBytes32("0xFFFFFFFFFFFFFFFFFFFFFFFFFFFFFFFFFFFFFFFFFFFFFFFFFFFFFFFFFFFFFFFF")},
		},
		{
			name: "SIGNEXTEND_PARTIAL",
			bytecode: []byte{
				0x62, 0xFF, 0x11, 0x1F, // PUSH3 0xFF111F, value
				0x60, 0x01, // PUSH1 1, byte-1
				0x0B, // SIGNEXTEND
				0x00, // STOP
			},
			expectedStack: [][32]byte{uint64ToBytes32(0x111F)},
		},
		{
			name: "SIGNEXTEND_PARTIAL_NEGATIVE",
			bytecode: []byte{
				0x62, 0x11, 0xF1, 0x1F, // PUSH3 0x11F11F, value
				0x60, 0x01, // PUSH1 1, byte-1
				0x0B, // SIGNEXTEND
				0x00, // STOP
			},
			expectedStack: [][32]byte{hexToLittleEndianBytes32("0xFFFFFFFFFFFFFFFFFFFFFFFFFFFFFFFFFFFFFFFFFFFFFFFFFFFFFFFFFFFFF11F")},
		},
		{
			name: "SIGNEXTEND_31",
			bytecode: []byte{
				0x61, 0x11, 0x1F, // PUSH2 0x111F, value
				0x60, 0x1F, // PUSH1 31, byte-1
				0x0B, // SIGNEXTEND
				0x00, // STOP
			},
			expectedStack: [][32]byte{uint64ToBytes32(0x111F)},
		},
		{
			name: "SIGNEXTEND_31_NEGATIVE",
			bytecode: []byte{
				0x62, 0xFF, 0x11, 0x1F, // PUSH3 0xFF111F, value
				0x60, 0x1F, // PUSH1 31, byte-1
				0x0B, // SIGNEXTEND
				0x00, // STOP
			},
			expectedStack: [][32]byte{uint64ToBytes32(0xFF111F)},
		},
		{
			name: "SIGNEXTEND_GT31",
			bytecode: []byte{
				0x62, 0xFF, 0x11, 0x1F, // PUSH3 0xFF111F, value
				0x60, 0x20, // PUSH1 32, byte-1
				0x0B, // SIGNEXTEND
				0x00, // STOP
			},
			expectedStack: [][32]byte{uint64ToBytes32(0xFF111F)},
		},
	}

	for _, tc := range testCases {
		t.Run(tc.name, func(t *testing.T) {
			runOpcodeTest(t, tc)
		})
	}
}

// TestComparisonOpcodes tests all comparison operations
func TestComparisonOpcodes(t *testing.T) {
	testCases := []OpcodeTestCase{
		{
			name: "LT_TRUE",
			bytecode: []byte{
				0x60, 0x0A, // PUSH1 10
				0x60, 0x05, // PUSH1 5
				0x10, // LT
				0x00, // STOP
			},
			expectedStack: [][32]byte{uint64ToBytes32(1)},
		},
		{
			name: "LT_FALSE",
			bytecode: []byte{
				0x60, 0x05, // PUSH1 5
				0x60, 0x0A, // PUSH1 10
				0x10, // LT
				0x00, // STOP
			},
			expectedStack: [][32]byte{uint64ToBytes32(0)},
		},
		{
			name: "GT_TRUE",
			bytecode: []byte{
				0x60, 0x05, // PUSH1 5
				0x60, 0x0A, // PUSH1 10
				0x11, // GT
				0x00, // STOP
			},
			expectedStack: [][32]byte{uint64ToBytes32(1)},
		},
		{
			name: "GT_FALSE",
			bytecode: []byte{
				0x60, 0x0A, // PUSH1 10
				0x60, 0x05, // PUSH1 5
				0x11, // GT
				0x00, // STOP
			},
			expectedStack: [][32]byte{uint64ToBytes32(0)},
		},
		{
			name: "SLT_TRUE",
			bytecode: []byte{
				0x60, 0x0A, // PUSH1 10
				0x60, 0x05, // PUSH1 5
				0x12, // SLT
				0x00, // STOP
			},
			expectedStack: [][32]byte{uint64ToBytes32(1)},
		},
		{
			name: "SLT_FALSE",
			bytecode: []byte{
				0x60, 0x05, // PUSH1 5
				0x60, 0x0A, // PUSH1 10
				0x12, // SLT
				0x00, // STOP
			},
			expectedStack: [][32]byte{uint64ToBytes32(0)},
		},
		{
			name: "SLT_NEGATIVE_TRUE",
			bytecode: append(
				[]byte{0x7F}, // PUSH32
				append(
					hexutil.MustDecode("0xFFFFFFFFFFFFFFFFFFFFFFFFFFFFFFFFFFFFFFFFFFFFFFFFFFFFFFFFFFFFFFFF")[:], // -1
					append(
						[]byte{0x7F}, // PUSH32
						append(
							hexutil.MustDecode("0xFFFFFFFFFFFFFFFFFFFFFFFFFFFFFFFFFFFFFFFFFFFFFFFFFFFFFFFFFFFFFFFE")[:], // -2
							0x12, // SLT
							0x00, // STOP
						)...,
					)...,
				)...,
			),
			expectedStack: [][32]byte{uint64ToBytes32(1)},
		},
		{
			name: "SLT_NEGATIVE_FALSE",
			bytecode: append(
				[]byte{0x7F}, // PUSH32
				append(
					hexutil.MustDecode("0xFFFFFFFFFFFFFFFFFFFFFFFFFFFFFFFFFFFFFFFFFFFFFFFFFFFFFFFFFFFFFFFE")[:], // -2
					append(
						[]byte{0x7F}, // PUSH32
						append(
							hexutil.MustDecode("0xFFFFFFFFFFFFFFFFFFFFFFFFFFFFFFFFFFFFFFFFFFFFFFFFFFFFFFFFFFFFFFFF")[:], // -1
							0x12, // SLT
							0x00, // STOP
						)...,
					)...,
				)...,
			),
			expectedStack: [][32]byte{uint64ToBytes32(0)},
		},
		{
			name: "SLT_HYBRID_FALSE",
			bytecode: append(
				[]byte{0x7F}, // PUSH32
				append(
					hexutil.MustDecode("0xFFFFFFFFFFFFFFFFFFFFFFFFFFFFFFFFFFFFFFFFFFFFFFFFFFFFFFFFFFFFFFFF")[:], // -1
					0x60, 0x05, // PUSH1 5
					0x12, // SLT
					0x00, // STOP
				)...,
			),
			expectedStack: [][32]byte{uint64ToBytes32(0)},
		},
		{
			name: "SGT_TRUE",
			bytecode: []byte{
				0x60, 0x05, // PUSH1 5
				0x60, 0x0A, // PUSH1 10
				0x13, // SGT
				0x00, // STOP
			},
			expectedStack: [][32]byte{uint64ToBytes32(1)},
		},
		{
			name: "SGT_FALSE",
			bytecode: []byte{
				0x60, 0x0A, // PUSH1 10
				0x60, 0x05, // PUSH1 5
				0x13, // SGT
				0x00, // STOP
			},
			expectedStack: [][32]byte{uint64ToBytes32(0)},
		},
		{
			name: "SGT_NEGATIVE_TRUE",
			bytecode: append(
				[]byte{0x7F}, // PUSH32
				append(
					hexutil.MustDecode("0xFFFFFFFFFFFFFFFFFFFFFFFFFFFFFFFFFFFFFFFFFFFFFFFFFFFFFFFFFFFFFFFE")[:], // -2
					append(
						[]byte{0x7F}, // PUSH32
						append(
							hexutil.MustDecode("0xFFFFFFFFFFFFFFFFFFFFFFFFFFFFFFFFFFFFFFFFFFFFFFFFFFFFFFFFFFFFFFFF")[:], // -1
							0x13, // SGT
							0x00, // STOP
						)...,
					)...,
				)...,
			),
			expectedStack: [][32]byte{uint64ToBytes32(1)},
		},
		{
			name: "SGT_NEGATIVE_FALSE",
			bytecode: append(
				[]byte{0x7F}, // PUSH32
				append(
					hexutil.MustDecode("0xFFFFFFFFFFFFFFFFFFFFFFFFFFFFFFFFFFFFFFFFFFFFFFFFFFFFFFFFFFFFFFFF")[:], // -1
					append(
						[]byte{0x7F}, // PUSH32
						append(
							hexutil.MustDecode("0xFFFFFFFFFFFFFFFFFFFFFFFFFFFFFFFFFFFFFFFFFFFFFFFFFFFFFFFFFFFFFFFE")[:], // -2
							0x13, // SGT
							0x00, // STOP
						)...,
					)...,
				)...,
			),
			expectedStack: [][32]byte{uint64ToBytes32(0)},
		},
		{
			name: "SGT_HYBRID_TRUE",
			bytecode: append(
				[]byte{0x7F}, // PUSH32
				append(
					hexutil.MustDecode("0xFFFFFFFFFFFFFFFFFFFFFFFFFFFFFFFFFFFFFFFFFFFFFFFFFFFFFFFFFFFFFFFF")[:], // -1
					0x60, 0x05, // PUSH1 5
					0x13, // SGT
					0x00, // STOP
				)...,
			),
			expectedStack: [][32]byte{uint64ToBytes32(1)},
		},
		{
			name: "EQ_TRUE",
			bytecode: []byte{
				0x60, 0x07, // PUSH1 7
				0x60, 0x07, // PUSH1 7
				0x14, // EQ
				0x00, // STOP
			},
			expectedStack: [][32]byte{uint64ToBytes32(1)},
		},
		{
			name: "EQ_FALSE",
			bytecode: []byte{
				0x60, 0x07, // PUSH1 7
				0x60, 0x08, // PUSH1 8
				0x14, // EQ
				0x00, // STOP
			},
			expectedStack: [][32]byte{uint64ToBytes32(0)},
		},
		{
			name: "ISZERO_TRUE",
			bytecode: []byte{
				0x60, 0x00, // PUSH1 0
				0x15, // ISZERO
				0x00, // STOP
			},
			expectedStack: [][32]byte{uint64ToBytes32(1)},
		},
		{
			name: "ISZERO_FALSE",
			bytecode: []byte{
				0x60, 0x05, // PUSH1 5
				0x15, // ISZERO
				0x00, // STOP
			},
			expectedStack: [][32]byte{uint64ToBytes32(0)},
		},
	}

	for _, tc := range testCases {
		t.Run(tc.name, func(t *testing.T) {
			runOpcodeTest(t, tc)
		})
	}
}

// TestBitwiseOpcodes tests all bitwise operations
func TestBitwiseOpcodes(t *testing.T) {
	testCases := []OpcodeTestCase{
		{
			name: "AND",
			bytecode: []byte{
				0x60, 0xFF, // PUSH1 0xFF
				0x60, 0x0F, // PUSH1 0x0F
				0x16, // AND
				0x00, // STOP
			},
			expectedStack: [][32]byte{uint64ToBytes32(0x0F)},
		},
		{
			name: "OR",
			bytecode: []byte{
				0x60, 0xF0, // PUSH1 0xF0
				0x60, 0x0F, // PUSH1 0x0F
				0x17, // OR
				0x00, // STOP
			},
			expectedStack: [][32]byte{uint64ToBytes32(0xFF)},
		},
		{
			name: "XOR",
			bytecode: []byte{
				0x60, 0xFF, // PUSH1 0xFF
				0x60, 0x0F, // PUSH1 0x0F
				0x18, // XOR
				0x00, // STOP
			},
			expectedStack: [][32]byte{uint64ToBytes32(0xF0)},
		},
		{
			name: "NOT",
			bytecode: []byte{
				0x60, 0x00, // PUSH1 0x00
				0x19, // NOT
				0x00, // STOP
			},
			expectedStack: [][32]byte{func() [32]byte {
				var result [32]byte
				for i := range result {
					result[i] = 0xFF
				}
				return result
			}()},
		},
		{
			name: "BYTE",
			bytecode: []byte{
				0x60, 0xFF, // PUSH1 0xFF, value
				0x60, 0x1F, // PUSH1 31, byte offset
				0x1A, // BYTE
				0x00, // STOP
			},
			expectedStack: [][32]byte{uint64ToBytes32(0xFF)},
		},
		{
			name: "BYTE_2BYTES",
			bytecode: []byte{
				0x61, 0xFF, 0x00, // PUSH2 0xFF00, value
				0x60, 0x1E, // PUSH1 30, byte offset
				0x1A, // BYTE
				0x00, // STOP
			},
			expectedStack: [][32]byte{uint64ToBytes32(0xFF)},
		},
		{
			name: "BYTE_OFFSET_SHORT",
			bytecode: []byte{
				0x61, 0xFF, 0x11, // PUSH2 0xFF11, value
				0x60, 0x01, // PUSH1 1, byte offset
				0x1A, // BYTE
				0x00, // STOP
			},
			expectedStack: [][32]byte{uint64ToBytes32(0x00)},
		},
		{
			name: "BYTE_OFFSET_OOB",
			bytecode: []byte{
				0x61, 0xFF, 0x11, // PUSH2 0xFF11, value
				0x60, 0x20, // PUSH1 32, byte offset (out of bounds)
				0x1A, // BYTE
				0x00, // STOP
			},
			expectedStack: [][32]byte{uint64ToBytes32(0x00)},
		},
		{
			name: "SHL",
			bytecode: []byte{
				0x60, 0x01, // PUSH1 0x01, shift
				0x60, 0xFF, // PUSH1 0xFF, value
				0x1B, // SHL
				0x00, // STOP
			},
			expectedStack: [][32]byte{uint64ToBytes32(0x1fe)},
		},
		{
			name: "SHL_255",
			bytecode: []byte{
				0x60, 0xFF, // PUSH1 0xFF, shift
				0x60, 0xFF, // PUSH1 0xFF, value
				0x1B, // SHL
				0x00, // STOP
			},
			expectedStack: [][32]byte{hexToLittleEndianBytes32("0x8000000000000000000000000000000000000000000000000000000000000000")},
		},
		{
			name: "SHR",
			bytecode: []byte{
				0x60, 0x01, // PUSH1 0x01, shift
				0x60, 0xFF, // PUSH1 0xFF, value
				0x1C, // SHR
				0x00, // STOP
			},
			expectedStack: [][32]byte{uint64ToBytes32(0x7f)},
		},
		{
			name: "SHR_255",
			bytecode: []byte{
				0x60, 0xFF, // PUSH1 0xFF, shift
				0x60, 0xFF, // PUSH1 0xFF, value
				0x1C, // SHR
				0x00, // STOP
			},
			expectedStack: [][32]byte{uint64ToBytes32(0x00)},
		},
		{
			name: "SAR",
			bytecode: []byte{
				0x60, 0x01, // PUSH1 0x01, shift
				0x60, 0xFF, // PUSH1 0xFF, value
				0x1D, // SAR
				0x00, // STOP
			},
			expectedStack: [][32]byte{uint64ToBytes32(0x7f)},
		},
		{
			name: "SAR_NEG",
			bytecode: append(
				[]byte{
					0x60, 0x04, // PUSH1 0x04, shift
					0x7F, // PUSH32
				},
				append(
					hexutil.MustDecode("0xFFFFFFFFFFFFFFFFFFFFFFFFFFFFFFFFFFFFFFFFFFFFFFFFFFFFFFFFFFFFFFF0")[:], // -16, value
					0x1D, // SAR
					0x00, // STOP
				)...,
			),
			expectedStack: [][32]byte{hexToLittleEndianBytes32("0xFFFFFFFFFFFFFFFFFFFFFFFFFFFFFFFFFFFFFFFFFFFFFFFFFFFFFFFFFFFFFFFF")}, // -1
		},
	}

	for _, tc := range testCases {
		t.Run(tc.name, func(t *testing.T) {
			runOpcodeTest(t, tc)
		})
	}
}

// TestStackOpcodes tests stack manipulation operations
func TestStackOpcodes(t *testing.T) {
	testCases := []OpcodeTestCase{
		{
			name: "POP",
			bytecode: []byte{
				0x60, 0x05, // PUSH1 5
				0x50, // POP
				0x00, // STOP
			},
			expectedStack: [][32]byte{}, // Empty stack
		},
		{
			name: "DUP1",
			bytecode: []byte{
				0x60, 0x2A, // PUSH1 42
				0x80, // DUP1
				0x00, // STOP
			},
			expectedStack: [][32]byte{uint64ToBytes32(42), uint64ToBytes32(42)},
		},
		{
			name: "DUP2",
			bytecode: []byte{
				0x60, 0x01, // PUSH1 1
				0x60, 0x02, // PUSH1 2
				0x81, // DUP2
				0x00, // STOP
			},
			expectedStack: [][32]byte{uint64ToBytes32(1), uint64ToBytes32(2), uint64ToBytes32(1)},
		},
		{
			name: "SWAP1",
			bytecode: []byte{
				0x60, 0x01, // PUSH1 1
				0x60, 0x02, // PUSH1 2
				0x90, // SWAP1
				0x00, // STOP
			},
			expectedStack: [][32]byte{uint64ToBytes32(2), uint64ToBytes32(1)},
		},
		{
			name: "SWAP2",
			bytecode: []byte{
				0x60, 0x01, // PUSH1 1
				0x60, 0x02, // PUSH1 2
				0x60, 0x03, // PUSH1 3
				0x91, // SWAP2
				0x00, // STOP
			},
			expectedStack: [][32]byte{uint64ToBytes32(3), uint64ToBytes32(2), uint64ToBytes32(1)},
		},
	}

	for _, tc := range testCases {
		t.Run(tc.name, func(t *testing.T) {
			runOpcodeTest(t, tc)
		})
	}
}

// TestPushOpcodes tests PUSH operations with different data sizes
func TestPushOpcodes(t *testing.T) {
	testCases := []OpcodeTestCase{
		{
			name: "PUSH1",
			bytecode: []byte{
				0x60, 0x42, // PUSH1 0x42
				0x00, // STOP
			},
			expectedStack: [][32]byte{uint64ToBytes32(0x42)},
		},
		{
			name: "PUSH2",
			bytecode: []byte{
				0x61, 0x12, 0x34, // PUSH2 0x1234
				0x00, // STOP
			},
			expectedStack: [][32]byte{uint64ToBytes32(0x1234)},
		},
		{
			name: "PUSH4",
			bytecode: []byte{
				0x63, 0x12, 0x34, 0x56, 0x78, // PUSH4 0x12345678
				0x00, // STOP
			},
			expectedStack: [][32]byte{uint64ToBytes32(0x12345678)},
		},
		{
			name: "PUSH8",
			bytecode: []byte{
				0x67, 0x12, 0x34, 0x56, 0x78, 0x9A, 0xBC, 0xDE, 0xF0, // PUSH8
				0x00, // STOP
			},
			expectedStack: [][32]byte{uint64ToBytes32(0x123456789ABCDEF0)},
		},
		{
			name: "PUSH_1024",
			bytecode: func() []byte {
				buf := make([]byte, 0)
				for i := 0; i < 1024; i++ {
					buf = append(buf, 0x60)
					buf = append(buf, 0x05)
				}
				buf = append(buf, 0x0)
				return buf
			}(),
		},
		{
			name: "PUSH_1025_OVERFLOW",
			bytecode: func() []byte {
				buf := make([]byte, 0)
				for i := 0; i <= 1024; i++ {
					buf = append(buf, 0x60)
					buf = append(buf, 0x05)
				}
				return buf
			}(),
			expectedStatus: getExpectedStatus(ExecutionStackOverflow),
		},
	}

	for _, tc := range testCases {
		t.Run(tc.name, func(t *testing.T) {
			runOpcodeTest(t, tc)
		})
	}
}

// TestMemoryOpcodes tests memory operations
func TestMemoryOpcodes(t *testing.T) {
	testCases := []OpcodeTestCase{
		{
			name: "MSTORE_MLOAD",
			bytecode: []byte{
				0x60, 0x42, // PUSH1 0x42 (value)
				0x60, 0x00, // PUSH1 0x00 (offset)
				0x52,       // MSTORE
				0x60, 0x00, // PUSH1 0x00 (offset)
				0x51, // MLOAD
				0x00, // STOP
			},
			expectedStack: [][32]byte{uint64ToBytes32(0x42)},
			expectedMemory: &Memory{
				store:       common.Hex2Bytes("0000000000000000000000000000000000000000000000000000000000000042"),
				lastGasCost: 3, // memory expansion cost for the last MLOAD
			},
			expectedGas: 3*5 + 3, // 3 is the linear memory expansion cost
		},
		{
			name: "MSTORE_MLOAD_EXPAND_LINEAR",
			bytecode: []byte{
				0x60, 0x42, // PUSH1 0x42 (value)
				0x60, 0x00, // PUSH1 0x00 (offset)
				0x52,       // MSTORE
				0x60, 0x40, // PUSH1 0x40 (offset)
				0x51, // MLOAD
				0x00, // STOP
			},
			expectedStack: [][32]byte{uint64ToBytes32(0x0)},
			expectedMemory: &Memory{
				store:       common.Hex2Bytes("000000000000000000000000000000000000000000000000000000000000004200000000000000000000000000000000000000000000000000000000000000000000000000000000000000000000000000000000000000000000000000000000"),
				lastGasCost: 3 * 3, // memory expansion cost for the last MLOAD
			},
			expectedGas: 3*5 + 3*3, // 9 is the linear memory expansion cost
		},
		{
			name: "MSTORE_MLOAD_EXPAND_QUAD",
			bytecode: []byte{
				0x60, 0x42, // PUSH1 0x42 (value)
				0x60, 0x00, // PUSH1 0x00 (offset)
				0x52,             // MSTORE
				0x61, 0x04, 0x00, // PUSH2 0x0400 (offset)
				0x51, // MLOAD
				0x00, // STOP
			},
			expectedStack: [][32]byte{uint64ToBytes32(0x0)},
			expectedMemory: &Memory{
				store:       common.Hex2Bytes("000000000000000000000000000000000000000000000000000000000000004200000000000000000000000000000000000000000000000000000000000000000000000000000000000000000000000000000000000000000000000000000000000000000000000000000000000000000000000000000000000000000000000000000000000000000000000000000000000000000000000000000000000000000000000000000000000000000000000000000000000000000000000000000000000000000000000000000000000000000000000000000000000000000000000000000000000000000000000000000000000000000000000000000000000000000000000000000000000000000000000000000000000000000000000000000000000000000000000000000000000000000000000000000000000000000000000000000000000000000000000000000000000000000000000000000000000000000000000000000000000000000000000000000000000000000000000000000000000000000000000000000000000000000000000000000000000000000000000000000000000000000000000000000000000000000000000000000000000000000000000000000000000000000000000000000000000000000000000000000000000000000000000000000000000000000000000000000000000000000000000000000000000000000000000000000000000000000000000000000000000000000000000000000000000000000000000000000000000000000000000000000000000000000000000000000000000000000000000000000000000000000000000000000000000000000000000000000000000000000000000000000000000000000000000000000000000000000000000000000000000000000000000000000000000000000000000000000000000000000000000000000000000000000000000000000000000000000000000000000000000000000000000000000000000000000000000000000000000000000000000000000000000000000000000000000000000000000000000000000000000000000000000000000000000000000000000000000000000000000000000000000000000000000000000000000000000000000000000000000000000000000000000000000000000000000000000000000000000000000000000000000000000000000000000000000000000000000000000000000000000000000000000000000000000000000000000000000000000000000000000000000000000000000000000000000000000000000000000000000000000000000000000000000000000000000000000000000000000000000000000000000000000000000000000000000000000000000000000000000000000000000000000000000000000000000000000000000000000000000000000000000000"),
				lastGasCost: 3*33 + (33*33)/512, // memory expansion cost for the last MLOAD
			},
			expectedGas: 3*5 + 3*33 + (33*33)/512,
		},
		{
			name: "MSTORE_MLOAD_EXPAND_UNALIGNED",
			bytecode: []byte{
				0x60, 0x42, // PUSH1 0x42 (value)
				0x60, 0x00, // PUSH1 0x00 (offset)
				0x52,       // MSTORE
				0x60, 0x01, // PUSH1 0x01 (offset)
				0x51, // MLOAD
				0x00, // STOP
			},
			expectedStack: [][32]byte{uint64ToBytes32(0x42 * 256)},
			expectedMemory: &Memory{
				store:       common.Hex2Bytes("00000000000000000000000000000000000000000000000000000000000000420000000000000000000000000000000000000000000000000000000000000000"),
				lastGasCost: 2 * 3, // memory expansion cost for the last MLOAD
			},
			expectedGas: 3*5 + 2*3,
		},
		{
			name: "MSTORE_MSTORE_EXPAND_UNALIGNED",
			bytecode: []byte{
				0x60, 0xFF, // PUSH1 0xFF (value)
				0x60, 0x00, // PUSH1 0x00 (offset)
				0x52,       // MSTORE
				0x60, 0xFF, // PUSH1 0x40 (offset)
				0x60, 0x01, // PUSH1 0x01
				0x52, // MSTORE
				0x00, // STOP
			},
			expectedStack: [][32]byte{},
			expectedMemory: &Memory{
				store:       common.Hex2Bytes("0000000000000000000000000000000000000000000000000000000000000000ff00000000000000000000000000000000000000000000000000000000000000"),
				lastGasCost: 2 * 3, // memory expansion cost for the last MSTORE
			},
			expectedGas: 3*6 + 2*3,
		},
		{
			name: "MSTORE8_MLOAD",
			bytecode: []byte{
				0x60, 0xFF, // PUSH1 0xFF (value)
				0x60, 0x00, // PUSH1 0x00 (offset)
				0x53,       // MSTORE8
				0x60, 0x00, // PUSH1 0x00 (offset)
				0x51, // MLOAD
				0x00, // STOP
			},
			expectedStack: [][32]byte{Reverse32Bytes(uint64ToBytes32(0xFF))},
			expectedMemory: &Memory{
				store:       common.Hex2Bytes("FF00000000000000000000000000000000000000000000000000000000000000"),
				lastGasCost: 1 * 3,
			},
			expectedGas: 3*5 + 1*3,
		},
		{
			name: "MSTORE8_MLOAD_OFFSET31",
			bytecode: []byte{
				0x60, 0xFF, // PUSH1 0xFF (value)
				0x60, 0x1F, // PUSH1 0x1F (offset)
				0x53,       // MSTORE8
				0x60, 0x00, // PUSH1 0x00 (offset)
				0x51, // MLOAD
				0x00, // STOP
			},
			expectedStack: [][32]byte{uint64ToBytes32(0xFF)},
			expectedMemory: &Memory{
				store:       common.Hex2Bytes("00000000000000000000000000000000000000000000000000000000000000FF"),
				lastGasCost: 1 * 3,
			},
			expectedGas: 3*5 + 1*3,
		},
		{
			name: "MSTORE_MLOAD_ENCODING",
			bytecode: []byte{
				0x60, 0x42, // PUSH1 0x42
				0x60, 0x00, // PUSH1 0x00
				0x52,       // MSTORE
				0x60, 0x00, // PUSH1 0x00
				0x51,       // MLOAD
				0x60, 0x20, // PUSH1 0x20 (32)
				0x52,       // MSTORE
				0x60, 0x20, // PUSH1 0x20
				0x51, // MLOAD
				0x00, // STOP
			},
			expectedStack: [][32]byte{uint64ToBytes32(0x42)},
			expectedMemory: &Memory{
				store:       common.Hex2Bytes("00000000000000000000000000000000000000000000000000000000000000420000000000000000000000000000000000000000000000000000000000000042"),
				lastGasCost: 6,
			},
			expectedGas: 3*5 + 6 + 3 + 6 + 3,
		},
	}

	for _, tc := range testCases {
		t.Run(tc.name, func(t *testing.T) {
			runOpcodeTest(t, tc)
		})
	}
}

// TestStorageOpcodes tests storage operations
func TestStorageOpcodes(t *testing.T) {
	testCases := []OpcodeTestCase{
		{
			name: "SLOAD_EMPTY",
			bytecode: []byte{
				0x60, 0x01, // PUSH1 0x01 (key)
				0x54, // SLOAD
				0x00, // STOP
			},
			expectedStack: [][32]byte{uint64ToBytes32(0x0)},
			expectedGas:   3 + params.ColdSloadCostEIP2929,
		},
		{
			name: "SLOAD_WARM",
			bytecode: []byte{
				0x60, 0x42, // PUSH1 0x42 (value)
				0x60, 0x01, // PUSH1 0x01 (key)
				0x55,       // SSTORE
				0x60, 0x01, // PUSH1 0x01 (key)
				0x54, // SLOAD
				0x00, // STOP
			},
			expectedStack: [][32]byte{uint64ToBytes32(0x42)},
			expectedStorage: state.Storage{
				common.Hash(uint64ToBigEndianBytes32(0x01)): common.Hash(uint64ToBigEndianBytes32(0x42)),
			},
			expectedGas: 3*3 + (params.SstoreSetGasEIP2200 + params.ColdSloadCostEIP2929) + (params.WarmStorageReadCostEIP2929),
		},
		{
			name: "SLOAD_OOG",
			bytecode: []byte{
				0x60, 0x01, // PUSH1 0x01 (key)
				0x54, // SLOAD
				0x00, // STOP
			},
			expectedStack:  [][32]byte{uint64ToBigEndianBytes32(0x00)},
			gasLimit:       2000,
			expectedStatus: getExpectedStatus(ExecutionOutOfGas),
		},
		{
			name: "SSTORE_ORIGIN_0_EQ_CURRENT_EQ_NEW",
			bytecode: []byte{
				0x60, 0x00, // PUSH1 0x00 (value)
				0x60, 0x01, // PUSH1 0x01 (key)
				0x55, // SSTORE (key:new=current=origin=0)
				0x00, // STOP
			},
			expectedStack: [][32]byte{},
			expectedStorage: state.Storage{
				common.Hash(uint64ToBigEndianBytes32(0x01)): common.Hash(uint64ToBigEndianBytes32(0x00)),
			},
			expectedGas:    3*2 + params.ColdSloadCostEIP2929 + params.WarmStorageReadCostEIP2929,
			expectedRefund: 0,
		},
		{
			name: "SSTORE_ORIGIN_0_EQ_CURRENT_NEQ_NEW",
			bytecode: []byte{
				0x60, 0x42, // PUSH1 0x42 (value)
				0x60, 0x01, // PUSH1 0x01 (key)
				0x55, // SSTORE (key:new≠current=origin=0)
				0x00, // STOP
			},
			expectedStack: [][32]byte{},
			expectedStorage: state.Storage{
				common.Hash(uint64ToBigEndianBytes32(0x01)): common.Hash(uint64ToBigEndianBytes32(0x42)),
			},
			expectedGas:    3*2 + params.SstoreSetGasEIP2200 + params.ColdSloadCostEIP2929,
			expectedRefund: 0,
		},
		{
			name: "SSTORE_ORIGIN_N0_EQ_CURRENT_NEQ_NEW",
			originStorage: state.Storage{
				common.Hash(uint64ToBigEndianBytes32(0x01)): common.Hash(uint64ToBigEndianBytes32(0x01)),
			},
			bytecode: []byte{
				0x60, 0x01, // PUSH1 0x01 (value)
				0x60, 0x01, // PUSH1 0x01 (key)
				0x55,       // SSTORE (current=origin≠0)
				0x60, 0x03, // PUSH1 0x03 (value)
				0x60, 0x01, // PUSH1 0x01 (key)
				0x55, // SSTORE (key:new≠current=origin≠0)
				0x00, // STOP
			},
			expectedStack: [][32]byte{},
			expectedStorage: state.Storage{
				common.Hash(uint64ToBigEndianBytes32(0x01)): common.Hash(uint64ToBigEndianBytes32(0x03)),
			},
			expectedGas:    3*4 + (params.ColdSloadCostEIP2929 + params.WarmStorageReadCostEIP2929) + (params.SstoreResetGasEIP2200 - params.ColdSloadCostEIP2929),
			expectedRefund: 0,
		},
		{
			name: "SSTORE_ORIGIN_N0_EQ_CURRENT_N0_NEQ_NEW_0",
			originStorage: state.Storage{
				common.Hash(uint64ToBigEndianBytes32(0x01)): common.Hash(uint64ToBigEndianBytes32(0x01)),
			},
			bytecode: []byte{
				0x60, 0x00, // PUSH1 0x00 (value)
				0x60, 0x01, // PUSH1 0x01 (key)
				0x55, // SSTORE (key:new=0≠current=origin≠0, refund 4800)
				0x00, // STOP
			},
			expectedStack: [][32]byte{},
			expectedStorage: state.Storage{
				common.Hash(uint64ToBigEndianBytes32(0x01)): common.Hash(uint64ToBigEndianBytes32(0x00)),
			},
			expectedGas:    3*2 + params.ColdSloadCostEIP2929 + params.SstoreResetGasEIP2200 - params.ColdSloadCostEIP2929,
			expectedRefund: params.NetSstoreResetRefund,
		},
		{
			name: "SSTORE_ORIGIN_N0_NEQ_CURRENT_0_NEQ_NEW_N0",
			originStorage: state.Storage{
				common.Hash(uint64ToBigEndianBytes32(0x01)): common.Hash(uint64ToBigEndianBytes32(0x01)),
			},
			bytecode: []byte{
				0x60, 0x00, // PUSH1 0x00 (value)
				0x60, 0x01, // PUSH1 0x01 (key)
				0x55,       // SSTORE (key:new=0≠current=origin≠0, refund 4800)
				0x60, 0x03, // PUSH1 0x03 (value)
				0x60, 0x01, // PUSH1 0x01 (key)
				0x55, // SSTORE (key:new≠current=0≠origin≠0, refund -4800)
				0x00, // STOP
			},
			expectedStack: [][32]byte{},
			expectedStorage: state.Storage{
				common.Hash(uint64ToBigEndianBytes32(0x01)): common.Hash(uint64ToBigEndianBytes32(0x03)),
			},
			expectedGas:    3*4 + (params.ColdSloadCostEIP2929 + params.WarmStorageReadCostEIP2929) + (params.SstoreResetGasEIP2200 - params.ColdSloadCostEIP2929),
			expectedRefund: 0,
		},
		{
			name: "SSTORE_ORIGIN_N0_NEQ_CURRENT_N0_NEQ_NEW_0",
			originStorage: state.Storage{
				common.Hash(uint64ToBigEndianBytes32(0x01)): common.Hash(uint64ToBigEndianBytes32(0x01)),
			},
			bytecode: []byte{
				0x60, 0x02, // PUSH1 0x02 (value)
				0x60, 0x01, // PUSH1 0x01 (key)
				0x55,       // SSTORE (key:new≠0≠current=origin≠0, refund 0)
				0x60, 0x00, // PUSH1 0x00 (value)
				0x60, 0x01, // PUSH1 0x01 (key)
				0x55, // SSTORE (key:new=0≠current≠0≠origin≠0, refund 4800)
				0x00, // STOP
			},
			expectedStack: [][32]byte{},
			expectedStorage: state.Storage{
				common.Hash(uint64ToBigEndianBytes32(0x01)): common.Hash(uint64ToBigEndianBytes32(0x00)),
			},
			expectedGas:    3*4 + (params.ColdSloadCostEIP2929 + params.WarmStorageReadCostEIP2929) + (params.SstoreResetGasEIP2200 - params.ColdSloadCostEIP2929),
			expectedRefund: params.NetSstoreResetRefund,
		},
		{
			name: "SSTORE_ORIGIN_0_NEQ_CURRENT_N0_NEQ_NEW_EQ_ORIGIN",
			bytecode: []byte{
				0x60, 0x02, // PUSH1 0x02 (value)
				0x60, 0x01, // PUSH1 0x01 (key)
				0x55,       // SSTORE (key:new≠0≠current=origin=0, refund 0)
				0x60, 0x00, // PUSH1 0x00 (value)
				0x60, 0x01, // PUSH1 0x01 (key)
				0x55, // SSTORE (key:new=0≠current≠0≠origin=0, refund 20000-100)
				0x00, // STOP
			},
			expectedStack: [][32]byte{},
			expectedStorage: state.Storage{
				common.Hash(uint64ToBigEndianBytes32(0x01)): common.Hash(uint64ToBigEndianBytes32(0x00)),
			},
			expectedGas:    3*4 + (params.SstoreSetGasEIP2200 + params.ColdSloadCostEIP2929) + (params.WarmStorageReadCostEIP2929),
			expectedRefund: params.SstoreSetGasEIP2200 - params.WarmStorageReadCostEIP2929,
		},
		{
			name: "SSTORE_ORIGIN_N0_NEQ_CURRENT_N0_NEQ_NEW_EQ_ORIGIN",
			originStorage: state.Storage{
				common.Hash(uint64ToBigEndianBytes32(0x01)): common.Hash(uint64ToBigEndianBytes32(0x01)),
			},
			bytecode: []byte{
				0x60, 0x02, // PUSH1 0x02 (value)
				0x60, 0x01, // PUSH1 0x01 (key)
				0x55,       // SSTORE (key:new≠0≠current=origin≠0, refund 0)
				0x60, 0x01, // PUSH1 0x01 (value)
				0x60, 0x01, // PUSH1 0x01 (key)
				0x55, // SSTORE (key:new=1≠current≠0≠origin=1, refund 5000-2100-100)
				0x00, // STOP
			},
			expectedStack: [][32]byte{},
			expectedStorage: state.Storage{
				common.Hash(uint64ToBigEndianBytes32(0x01)): common.Hash(uint64ToBigEndianBytes32(0x01)),
			},
			expectedGas:    3*4 + (params.ColdSloadCostEIP2929 + params.WarmStorageReadCostEIP2929) + (params.SstoreResetGasEIP2200 - params.ColdSloadCostEIP2929),
			expectedRefund: params.SstoreResetGasEIP2200 - params.ColdSloadCostEIP2929 - params.WarmStorageReadCostEIP2929,
		},
		{
			name: "SSTORE_OOG",
			bytecode: []byte{
				0x60, 0x42, // PUSH1 0x42 (value)
				0x60, 0x01, // PUSH1 0x01 (key)
				0x55, // SSTORE
				0x00, // STOP
			},
			expectedStack: [][32]byte{uint64ToBytes32(0x00)},
			expectedStorage: state.Storage{
				common.Hash(uint64ToBigEndianBytes32(0x01)): common.Hash(uint64ToBigEndianBytes32(0x00)),
			},
			gasLimit:       15000,
			expectedStatus: getExpectedStatus(ExecutionOutOfGas),
		},
		{
			name: "SSTORE_SLOAD_ENCODING",
			originStorage: state.Storage{
				common.Hash(uint64ToBigEndianBytes32(0x01)): common.Hash(uint64ToBigEndianBytes32(0x01)),
			},
			bytecode: []byte{
				0x60, 0x02, // PUSH1 0x02 (value)
				0x60, 0x01, // PUSH1 0x01 (key)
				0x55,       // SSTORE
				0x60, 0x01, // PUSH1 0x01 (key)
				0x54,       // SLOAD (value)
				0x60, 0x11, // PUSH1 0x11 (key)
				0x55,       // SSTORE
				0x60, 0x11, // PUSH1 0x11 (key)
				0x54, // SLOAD
				0x00, // STOP
			},
			expectedStack: [][32]byte{uint64ToBytes32(0x02)},
			expectedStorage: state.Storage{
				common.Hash(uint64ToBigEndianBytes32(0x01)): common.Hash(uint64ToBigEndianBytes32(0x02)),
				common.Hash(uint64ToBigEndianBytes32(0x11)): common.Hash(uint64ToBigEndianBytes32(0x02)),
			},
		},
	}

	for _, tc := range testCases {
		t.Run(tc.name, func(t *testing.T) {
			runOpcodeTest(t, tc)
		})
	}
}

// TestControlFlowOpcodes tests control flow operations
func TestControlFlowOpcodes(t *testing.T) {
	testCases := []OpcodeTestCase{
		{
			name: "PC",
			bytecode: []byte{
				0x58, // PC (PC should be 0 at this point)
				0x00, // STOP
			},
			expectedStack: [][32]byte{uint64ToBytes32(0)},
		},
		{
			name: "JUMP",
			bytecode: []byte{
				0x60, 0x05, // PUSH1 5 (jump target)
				0x56,       // JUMP
				0x60, 0xFF, // PUSH1 0xFF (should be skipped)
				0x5B,       // JUMPDEST (PC = 5)
				0x60, 0x42, // PUSH1 0x42
				0x00, // STOP
			},
			expectedStack: [][32]byte{uint64ToBytes32(0x42)}, // Should only have 0x42, not 0xFF
		},
		{
			name: "JUMPI_TRUE",
			bytecode: []byte{
				0x60, 0x01, // PUSH1 1 (condition: true)
				0x60, 0x07, // PUSH1 7 (jump target)
				0x57,       // JUMPI
				0x60, 0xFF, // PUSH1 0xFF (should be skipped)
				0x5B,       // JUMPDEST (PC = 7)
				0x60, 0x42, // PUSH1 0x42
				0x00, // STOP
			},
			expectedStack: [][32]byte{uint64ToBytes32(0x42)},
			expectedGas:   3 + 3 + 10 + 1 + 3,
		},
		{
			name: "JUMPI_FALSE",
			bytecode: []byte{
				0x60, 0x00, // PUSH1 0 (condition: false)
				0x60, 0x07, // PUSH1 7 (jump target)
				0x57,       // JUMPI
				0x60, 0xFF, // PUSH1 0xFF (should be executed)
				0x5B,       // JUMPDEST (PC = 7)
				0x60, 0x42, // PUSH1 0x42
				0x00, // STOP
			},
			expectedStack: [][32]byte{uint64ToBytes32(0xFF), uint64ToBytes32(0x42)},
			expectedGas:   3 + 3 + 10 + 3 + 1 + 3,
		},
	}

	for _, tc := range testCases {
		t.Run(tc.name, func(t *testing.T) {
			runOpcodeTest(t, tc)
		})
	}
}

// TestComplexPrograms tests complex combinations of opcodes
func TestComplexPrograms(t *testing.T) {
	testCases := []OpcodeTestCase{
		{
			name: "COMPLEX_ARITHMETIC",
			bytecode: []byte{
				0x60, 0x05, // PUSH1 5
				0x60, 0x03, // PUSH1 3
				0x01,       // ADD (result: 8)
				0x60, 0x02, // PUSH1 2
				0x02, // MUL (result: 16)
				0x00, // STOP
			},
			expectedStack: [][32]byte{uint64ToBytes32(16)},
		},
		{
			name: "DUP_ADD",
			bytecode: []byte{
				0x60, 0x07, // PUSH1 7
				0x80, // DUP1 (duplicate 7)
				0x01, // ADD (7 + 7 = 14)
				0x00, // STOP
			},
			expectedStack: [][32]byte{uint64ToBytes32(14)},
		},
		{
			name: "CONDITIONAL_LOGIC",
			bytecode: []byte{
				0x60, 0x05, // PUSH1 5
				0x60, 0x0A, // PUSH1 10
				0x11,       // GT (10 > 5 = 1)
				0x60, 0x0D, // PUSH1 13 (jump target if true)
				0x57,       // JUMPI
				0x60, 0xC8, // PUSH1 200 (false case)
				0x60, 0x12, // PUSH1 16 (jump to end)
				0x56,       // JUMP
				0x5B,       // JUMPDEST (PC = 13)
				0x60, 0x64, // PUSH1 100 (true case)
				0x5B, // JUMPDEST (PC = 16, end)
				0x00, // STOP
			},
			expectedStack: [][32]byte{uint64ToBytes32(100)}, // Should be 100 since 10 > 5
		},
	}

	for _, tc := range testCases {
		t.Run(tc.name, func(t *testing.T) {
			runOpcodeTest(t, tc)
		})
	}
}

// TestOpcodeErrorConditions tests error conditions and edge cases
func TestOpcodeErrorConditions(t *testing.T) {
	testCases := []OpcodeTestCase{
		{
			name: "STACK_UNDERFLOW_POP",
			bytecode: []byte{
				0x50, // POP
				0x00, // STOP
			},
			expectedStatus: getExpectedStatus(ExecutionStackUnderflow),
		},
		{
			name: "STACK_UNDERFLOW_ADD",
			bytecode: []byte{
				0x60, 0x05, // PUSH1 5 (only one operand)
				0x01, // ADD (needs two operands)
				0x00, // STOP
			},
			expectedStatus: getExpectedStatus(ExecutionStackUnderflow),
		},
		{
			name: "STACK_UNDERFLOW_MSTORE",
			bytecode: []byte{
				0x60, 0x42, // PUSH1 0x42 (value)
				0x52, // MSTORE
				0x00, // STOP
			},
			expectedStatus: getExpectedStatus(ExecutionStackUnderflow),
		},
		{
			name: "STACK_UNDERFLOW_ADDMOD",
			bytecode: []byte{
				0x60, 0x08, // PUSH1 8, denominator
				0x60, 0x0a, // PUSH1 10, second to add
				0x08, // ADDMOD
				0x00, // STOP
			},
			expectedStatus: getExpectedStatus(ExecutionStackUnderflow),
		},
		{
			name: "INVALID_JUMP_TARGET",
			bytecode: []byte{
				0x60, 0x05, // PUSH1 5 (invalid jump target)
				0x56, // JUMP
				0x00, // STOP
			},
			expectedStatus: getExpectedStatus(ExecutionInvalidJumpDest),
		},
	}

	for _, tc := range testCases {
		t.Run(tc.name, func(t *testing.T) {
			runOpcodeTest(t, tc)
		})
	}
}

// TestOpcodeBlockContext tests block context opcodes
func TestOpcodeBlockContext(t *testing.T) {
	testCases := []OpcodeTestCase{
		{
			name: "ADDRESS",
			bytecode: []byte{
				0x30, // ADDRESS
				0x00, // STOP
			},
			expectedStack: [][32]byte{func() [32]byte {
				var buf [32]byte
				CopyFromBigToMachine(defaultCompilationAddress.Bytes(), buf[:])
				return buf
			}()},
		},
		{
			name: "ORIGIN",
			bytecode: []byte{
				0x32, // ORIGIN
				0x00, // STOP
			},
			expectedStack: [][32]byte{func() [32]byte {
				var buf [32]byte
				CopyFromBigToMachine(defaultOriginAddress.Bytes(), buf[:])
				return buf
			}()},
		},
		{
			name: "CALLER",
			bytecode: []byte{
				0x33, // CALLER
				0x00, // STOP
			},
			expectedStack: [][32]byte{func() [32]byte {
				var buf [32]byte
				CopyFromBigToMachine(defaultCallerAddress.Bytes(), buf[:])
				return buf
			}()},
		},
		{
			name: "COINBASE",
			bytecode: []byte{
				0x41, // COINBASE
				0x00, // STOP
			},
			expectedStack: [][32]byte{func() [32]byte {
				var buf [32]byte
				CopyFromBigToMachine(defaultCoinbaseAddress.Bytes(), buf[:])
				return buf
			}()},
		},
	}

	for _, tc := range testCases {
		t.Run(tc.name, func(t *testing.T) {
			runOpcodeTest(t, tc)
		})
	}
}

// Benchmark tests for performance measurement
func BenchmarkArithmeticOpcodes(b *testing.B) {
	comp := NewEVMCompiler()
	defer comp.Dispose()

	bytecode := []byte{
		0x60, 0x05, // PUSH1 5
		0x60, 0x03, // PUSH1 3
		0x01, // ADD
		0x00, // STOP
	}

	b.ResetTimer()
	for i := 0; i < b.N; i++ {
		_, err := comp.ExecuteCompiled(bytecode)
		if err != nil {
			b.Fatalf("Execution failed: %v", err)
		}
	}
}

func BenchmarkComplexProgram(b *testing.B) {
	comp := NewEVMCompiler()
	defer comp.Dispose()

	bytecode := []byte{
		0x60, 0x05, // PUSH1 5
		0x60, 0x03, // PUSH1 3
		0x01,       // ADD (result: 8)
		0x60, 0x02, // PUSH1 2
		0x02, // MUL (result: 16)
		0x80, // DUP1 (duplicate 16)
		0x01, // ADD (16 + 16 = 32)
		0x00, // STOP
	}

	b.ResetTimer()
	for i := 0; i < b.N; i++ {
		_, err := comp.ExecuteCompiled(bytecode)
		if err != nil {
			b.Fatalf("Execution failed: %v", err)
		}
	}
}<|MERGE_RESOLUTION|>--- conflicted
+++ resolved
@@ -6,15 +6,11 @@
 
 	"github.com/ethereum/go-ethereum/common"
 	"github.com/ethereum/go-ethereum/common/hexutil"
-<<<<<<< HEAD
 	"github.com/ethereum/go-ethereum/core/state"
 	"github.com/ethereum/go-ethereum/core/types"
 	"github.com/ethereum/go-ethereum/core/vm"
 	"github.com/ethereum/go-ethereum/core/vm/runtime"
 	"github.com/ethereum/go-ethereum/params"
-=======
-	"github.com/ethereum/go-ethereum/core/vm"
->>>>>>> a0929171
 	"github.com/holiman/uint256"
 )
 
@@ -83,7 +79,6 @@
 		testCase.gasLimit = 1000000
 	}
 
-<<<<<<< HEAD
 	// create a new stateDB for each testCase to avoid state pollution.
 	stateDB, _ := state.New(types.EmptyRootHash, state.NewDatabaseForTesting())
 	if len(testCase.originStorage) > 0 {
@@ -94,6 +89,10 @@
 		stateDB.Finalise(false)
 	}
 
+	txCtx := vm.TxContext{
+		Origin: defaultOriginAddress,
+	}
+
 	opts := &EVMExecutionOpts{
 		BlockCtx: vm.BlockContext{
 			Coinbase:    defaultCoinbaseAddress,
@@ -104,14 +103,7 @@
 			GasLimit:    testCase.gasLimit,
 			State:       stateDB,
 		},
-=======
-	txCtx := vm.TxContext{
-		Origin: defaultOriginAddress,
-	}
-	opts := &EVMExecutionOpts{
-		GasLimit:  testCase.gasLimit,
 		TxContext: txCtx,
->>>>>>> a0929171
 	}
 
 	result, err := comp.ExecuteCompiledWithOpts(testCase.bytecode, DefaultEVMCompilationOpts(), opts)
