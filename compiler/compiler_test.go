package compiler

import (
	"testing"

	"github.com/ethereum/go-ethereum/common"
	"github.com/ethereum/go-ethereum/core/state"
	"github.com/ethereum/go-ethereum/core/vm"
	"github.com/ethereum/go-ethereum/core/vm/runtime"
	"github.com/ethereum/go-ethereum/params"
	"github.com/holiman/uint256"
)

var defaultExecutionOpts = EVMExecutionOpts{
	BlockCtx: vm.BlockContext{},
	Config: &runtime.Config{
		ChainConfig: params.TestChainConfig,
	},
}

func TestEVMCompilerBasic(t *testing.T) {
	comp := NewEVMCompiler()
	defer comp.Dispose()

	bytecode := []byte{
		0x60, 0x05, // PUSH1 5
		0x60, 0x03, // PUSH1 3
		0x01, // ADD
		0x00, // STOP
	}

	err := comp.CompileAndOptimize(bytecode)
	if err != nil {
		t.Fatalf("Compilation failed: %v", err)
	}

	err = comp.EmitLLVMIR("test_output.ll")
	if err != nil {
		t.Fatalf("Failed to emit LLVM IR: %v", err)
	}
}

func TestEVMCompilerParseBytecode(t *testing.T) {
	comp := NewEVMCompiler()
	defer comp.Dispose()

	bytecode := []byte{
		0x60, 0x2A, // PUSH1 6
		0x80, // DUP1
		0x90, // SWAP1
		0x50, // POP
		0x56, // JUMP to PC 6
		0x5B, // JUMPDEST
		0x00, // STOP
	}

	instructions, err := comp.ParseBytecode(bytecode)
	if err != nil {
		t.Fatalf("Failed to parse bytecode: %v", err)
	}

	expectedOpcodes := []OpCode{
		PUSH1,
		DUP1,
		SWAP1,
		POP,
		JUMP,
		JUMPDEST,
		STOP,
	}

	if len(instructions) != len(expectedOpcodes) {
		t.Fatalf("Expected %d instructions, got %d", len(expectedOpcodes), len(instructions))
	}

	for i, instr := range instructions {
		if instr.Opcode != expectedOpcodes[i] {
			t.Errorf("Instruction %d: expected opcode %02x, got %02x", i, expectedOpcodes[i], instr.Opcode)
		}
	}

	if len(instructions[0].Data) != 1 || instructions[0].Data[0] != 0x2A {
		t.Errorf("PUSH1 instruction should have data [0x2A], got %v", instructions[0].Data)
	}
}

func TestEVMCompilerArithmetic(t *testing.T) {
	comp := NewEVMCompiler()
	defer comp.Dispose()

	bytecode := []byte{
		0x60, 0x0A, // PUSH1 10
		0x60, 0x05, // PUSH1 5
		0x02,       // MUL
		0x60, 0x14, // PUSH1 20
		0x03,       // SUB
		0x60, 0x02, // PUSH1 2
		0x04, // DIV
		0x00, // STOP
	}

	err := comp.CompileAndOptimize(bytecode)
	if err != nil {
		t.Fatalf("Compilation failed: %v", err)
	}
}

func TestEVMCompilerControlFlow(t *testing.T) {
	comp := NewEVMCompiler()
	defer comp.Dispose()

	bytecode := []byte{
		0x60, 0x01, // PUSH1 1
		0x60, 0x08, // PUSH1 8 (jump target)
		0x57,       // JUMPI (conditional jump)
		0x00,       // STOP (should be skipped)
		0x5B,       // JUMPDEST (PC 8)
		0x60, 0xFF, // PUSH1 255
		0x00, // STOP
	}

	err := comp.CompileAndOptimize(bytecode)
	if err != nil {
		t.Fatalf("Compilation failed: %v", err)
	}
}

func TestEVMCompilerMemoryOperations(t *testing.T) {
	comp := NewEVMCompiler()
	defer comp.Dispose()

	bytecode := []byte{
		0x60, 0x42, // PUSH1 0x42 (value)
		0x60, 0x00, // PUSH1 0x00 (offset)
		0x52,       // MSTORE
		0x60, 0x00, // PUSH1 0x00 (offset)
		0x51, // MLOAD
		0x00, // STOP
	}

	err := comp.CompileAndOptimize(bytecode)
	if err != nil {
		t.Fatalf("Compilation failed: %v", err)
	}
}

func TestEVMExecuteSimpleAddition(t *testing.T) {
	comp := NewEVMCompiler()
	defer comp.Dispose()

	// PUSH1 5, PUSH1 3, ADD, STOP
	bytecode := []byte{0x60, 0x05, 0x60, 0x03, 0x01, 0x00}

	result, err := comp.ExecuteCompiled(bytecode)
	if err != nil {
		t.Fatalf("Execution failed: %v", err)
	}

	if result.Status != ExecutionSuccess {
		t.Fatalf("Expected success status, got %v", result.Status)
	}

	// TODO: check stack size?
	// if len(result.Stack) != 1 {
	// 	t.Fatalf("Expected 1 stack item, got %d", len(result.Stack))
	// }

	// Check if the result is 8 (5 + 3)
	v := uint256.NewInt(8)

	if result.Stack[0] != Reverse32Bytes(v.Bytes32()) {
		t.Fatalf("Expected stack top to be %v, got %v", v.Bytes32(), result.Stack[0])
	}
}

func TestEVMExecuteMultiplication(t *testing.T) {
	comp := NewEVMCompiler()
	defer comp.Dispose()

	// PUSH1 7, PUSH1 6, MUL, STOP
	bytecode := []byte{0x60, 0x07, 0x60, 0x06, 0x02, 0x00}

	result, err := comp.ExecuteCompiled(bytecode)
	if err != nil {
		t.Fatalf("Execution failed: %v", err)
	}

	if result.Status != ExecutionSuccess {
		t.Fatalf("Expected success status, got %v", result.Status)
	}

	// TODO:
	// if len(result.Stack) != 1 {
	// 	t.Fatalf("Expected 1 stack item, got %d", len(result.Stack))
	// }

	// Check if the result is 42 (7 * 6)
	expected := uint256.NewInt(42).Bytes32()

	if FromMachineToBig32Bytes(result.Stack[0]) != expected {
		t.Fatalf("Expected stack top to be 42, got %v", result.Stack[0])
	}
}

func TestEVMExecuteStackPushN(t *testing.T) {
	comp := NewEVMCompiler()
	defer comp.Dispose()

	// PUSH2 0x1122, PUSH4 0xaabbccdd, PUSH12 0x0102030405060708090a0b0c, STOP
	bytecode := []byte{0x61, 0x11, 0x22, 0x63, 0xaa, 0xbb, 0xcc, 0xdd, 0x6b, 1, 2, 3, 4, 5, 6, 7, 8, 9, 10, 11, 12, 0x00}

	result, err := comp.ExecuteCompiled(bytecode)
	if err != nil {
		t.Fatalf("Execution failed: %v", err)
	}

	if result.Status != ExecutionSuccess {
		t.Fatalf("Expected success status, got %v", result.Status)
	}

	// TODO:
	// if len(result.Stack) != 1 {
	// 	t.Fatalf("Expected 1 stack item, got %d", len(result.Stack))
	// }

	// Check if the result is 0x1122, 0xaabbccdd, 0x0102030405060708090a0b0c
	expected := uint256.NewInt(0x1122)

	if FromMachineToUint256(result.Stack[0]).Cmp(expected) != 0 {
		t.Fatalf("Expected stack top to be 0x1122, got %v", result.Stack[0])
	}

	if FromMachineToUint256(result.Stack[1]).Cmp(uint256.NewInt(0xaabbccdd)) != 0 {
		t.Fatalf("Expected stack top to be 0xaabbccdd, got %v", result.Stack[1])
	}

	if FromMachineToUint256(result.Stack[2]).Cmp(uint256.MustFromHex("0x102030405060708090a0b0c")) != 0 {
		t.Fatalf("Expected stack top to be 0x0102030405060708090a0b0c, got %v", result.Stack[2])
	}
}

func TestEVMExecuteMemoryOperations(t *testing.T) {
	comp := NewEVMCompiler()
	defer comp.Dispose()

	// PUSH1 0x42, PUSH1 0x00, MSTORE, PUSH1 0x00, MLOAD, STOP
	bytecode := []byte{0x60, 0x42, 0x60, 0x00, 0x52, 0x60, 0x00, 0x51, 0x00}

	result, err := comp.ExecuteCompiled(bytecode)
	if err != nil {
		t.Fatalf("Execution failed: %v", err)
	}

	if result.Status != ExecutionSuccess {
		t.Fatalf("Expected success status, got %v", result.Status)
	}

	if len(result.Stack) != 1 {
		t.Fatalf("Expected 1 stack item, got %d", len(result.Stack))
	}

	// Check if the loaded value is 0x42
	expected := uint256.NewInt(0x42).Bytes32()

	if FromMachineToBig32Bytes(result.Stack[0]) != expected {
		t.Fatalf("Expected stack top to be 0x42, got %v", result.Stack[0])
	}

	// Check that memory was used
	if result.Memory.Len() != 32 {
		t.Fatalf("Expected memory to be used")
	}
}

func TestEVMExecuteComparison(t *testing.T) {
	comp := NewEVMCompiler()
	defer comp.Dispose()

	// PUSH1 5, PUSH1 3, LT, STOP (3 < 5 should be true = 1)
	bytecode := []byte{0x60, 0x05, 0x60, 0x03, 0x10, 0x00}

	result, err := comp.ExecuteCompiled(bytecode)
	if err != nil {
		t.Fatalf("Execution failed: %v", err)
	}

	if result.Status != ExecutionSuccess {
		t.Fatalf("Expected success status, got %v", result.Status)
	}

	// TODO: check stack size?
	// if len(result.Stack) != 1 {
	// 	t.Fatalf("Expected 1 stack item, got %d", len(result.Stack))
	// }

	// Check if the result is 1 (true)
	expected := uint256.NewInt(1).Bytes32()

	if FromMachineToBig32Bytes(result.Stack[0]) != expected {
		t.Fatalf("Expected stack top to be 1 (true), got %v", result.Stack[0])
	}
}

func TestEVMExecuteStackOperations(t *testing.T) {
	comp := NewEVMCompiler()
	defer comp.Dispose()

	// PUSH1 0x42, DUP1, STOP (should have two copies of 0x42 on stack)
	bytecode := []byte{0x60, 0x42, 0x80, 0x00}

	result, err := comp.ExecuteCompiled(bytecode)
	if err != nil {
		t.Fatalf("Execution failed: %v", err)
	}

	if result.Status != ExecutionSuccess {
		t.Fatalf("Expected success status, got %v", result.Status)
	}

	if len(result.Stack) != 2 {
		t.Fatalf("Expected 2 stack items, got %d", len(result.Stack))
	}

	expected := uint256.NewInt(0x42).Bytes32()

	// Both stack items should be 0x42
	if FromMachineToBig32Bytes(result.Stack[0]) != expected || FromMachineToBig32Bytes(result.Stack[1]) != expected {
		t.Fatalf("Expected both stack items to be 0x42, got %v and %v", result.Stack[0], result.Stack[1])
	}
}

func TestEVMExecuteFib(t *testing.T) {
	comp := NewEVMCompiler()
	defer comp.Dispose()

	n := uint32(10000000)

	result, err := comp.ExecuteCompiledWithOpts(GetFibCode(n), DefaultEVMCompilationOpts(), &EVMExecutionOpts{Config: &runtime.Config{GasLimit: uint64(n) * 100, ChainConfig: params.TestChainConfig}})
	if err != nil {
		t.Fatalf("Execution failed: %v", err)
	}

	if result.Status != ExecutionSuccess {
		t.Fatalf("Expected success status, got %v", result.Status)
	}

	if len(result.Stack) != 1 {
		t.Fatalf("Expected 1 stack items, got %d", len(result.Stack))
	}

	expected := Fib(int(n))
	actual := FromMachineToUint256(result.Stack[0])

	if actual.Cmp(expected) != 0 {
		t.Fatalf("Expected %s, got %s", expected, actual)
	}

	var (
		evm      = vm.NewEVM(vm.BlockContext{}, &dummyStatedb{}, params.TestChainConfig, vm.Config{})
		contract = vm.NewContract(common.Address{}, common.Address{}, new(uint256.Int), uint64(n)*100, nil)
	)

	contract.Code = GetFibCode(uint32(n))
	_, err = evm.Interpreter().Run(contract, []byte{}, false)
	if err != nil {
		t.Fatal(err)
	}

	if contract.Gas != result.GasRemaining {
		t.Fatalf("Expected gas %d, got %d", contract.Gas, result.GasRemaining)
	}
}

func TestEVMExecuteFibSectionGasOptimization(t *testing.T) {
	compOpt := NewEVMCompiler()
	defer compOpt.Dispose()

	n := uint32(10000000)

	resultOpt, err := compOpt.ExecuteCompiledWithOpts(GetFibCode(n), DefaultEVMCompilationOpts(), &EVMExecutionOpts{Config: &runtime.Config{GasLimit: uint64(n) * 100, ChainConfig: params.TestChainConfig}})
	if err != nil {
		t.Fatalf("Execution failed: %v", err)
	}

	if resultOpt.Status != ExecutionSuccess {
		t.Fatalf("Expected success status, got %v", resultOpt.Status)
	}

	actualOpt := FromMachineToUint256(resultOpt.Stack[0])

	compNoOpt := NewEVMCompiler()
	defer compNoOpt.Dispose()

	copts := DefaultEVMCompilationOpts()
	copts.DisableSectionGasOptimization = true
	resultNoOpt, err := compNoOpt.ExecuteCompiledWithOpts(GetFibCode(n), copts, &EVMExecutionOpts{Config: &runtime.Config{GasLimit: uint64(n) * 100, ChainConfig: params.TestChainConfig}})
	if err != nil {
		t.Fatalf("Execution failed: %v", err)
	}

	if resultNoOpt.Status != ExecutionSuccess {
		t.Fatalf("Expected success status, got %v", resultNoOpt.Status)
	}

	actualNoOpt := FromMachineToUint256(resultOpt.Stack[0])
	if actualOpt.Cmp(actualNoOpt) != 0 {
		t.Fatalf("ActualOpt %s, ActualNoOpt %s", actualOpt, actualNoOpt)
	}

	if resultOpt.GasUsed != resultNoOpt.GasUsed {
		t.Fatalf("GasUsedOpt %d, GasNoOpt %d`", resultOpt.GasUsed, resultNoOpt.GasUsed)
	}
}

func BenchmarkEVMCompilerSmallContract(b *testing.B) {
	bytecode := []byte{
		0x60, 0x05, // PUSH1 5
		0x60, 0x03, // PUSH1 3
		0x01, // ADD
		0x00, // STOP
	}

	for i := 0; i < b.N; i++ {
		comp := NewEVMCompiler()
		err := comp.CompileAndOptimize(bytecode)
		if err != nil {
			b.Fatalf("Compilation failed: %v", err)
		}
		comp.Dispose()
	}
}

func BenchmarkEVMCompilerMediumContract(b *testing.B) {
	bytecode := make([]byte, 0, 200)

	for i := 0; i < 20; i++ {
		bytecode = append(bytecode, 0x60, byte(i)) // PUSH1 i
	}

	for i := 0; i < 19; i++ {
		bytecode = append(bytecode, 0x01) // ADD
	}

	bytecode = append(bytecode, 0x00) // STOP

	for i := 0; i < b.N; i++ {
		comp := NewEVMCompiler()
		err := comp.CompileAndOptimize(bytecode)
		if err != nil {
			b.Fatalf("Compilation failed: %v", err)
		}
		comp.Dispose()
	}
}

func BenchmarkEVMExecuteSimpleAddition(b *testing.B) {
	bytecode := []byte{0x60, 0x05, 0x60, 0x03, 0x01, 0x00} // PUSH1 5, PUSH1 3, ADD, STOP

	comp := NewEVMCompiler()
	defer comp.Dispose()

	// Pre-compile
	err := comp.CompileAndOptimize(bytecode)
	if err != nil {
		b.Fatalf("Compilation failed: %v", err)
	}

	b.ResetTimer()
	for i := 0; i < b.N; i++ {
		_, err := comp.ExecuteCompiled(bytecode)
		if err != nil {
			b.Fatalf("Execution failed: %v", err)
		}
	}
}

func BenchmarkEVMExecuteComplexArithmetic(b *testing.B) {
	// More complex arithmetic: multiple operations
	bytecode := []byte{
		0x60, 0x0A, // PUSH1 10
		0x60, 0x05, // PUSH1 5
		0x02,       // MUL (50)
		0x60, 0x14, // PUSH1 20
		0x03,       // SUB (30)
		0x60, 0x02, // PUSH1 2
		0x04,       // DIV (15)
		0x60, 0x03, // PUSH1 3
		0x01, // ADD (18)
		0x00, // STOP
	}

	comp := NewEVMCompiler()
	defer comp.Dispose()

	// Pre-compile
	err := comp.CompileAndOptimize(bytecode)
	if err != nil {
		b.Fatalf("Compilation failed: %v", err)
	}

	b.ResetTimer()
	for i := 0; i < b.N; i++ {
		_, err := comp.ExecuteCompiled(bytecode)
		if err != nil {
			b.Fatalf("Execution failed: %v", err)
		}
	}
}

func BenchmarkEVMExecuteMemoryOperations(b *testing.B) {
	// Memory store and load operations
	bytecode := []byte{
		0x60, 0x42, // PUSH1 0x42
		0x60, 0x00, // PUSH1 0x00
		0x52,       // MSTORE
		0x60, 0x00, // PUSH1 0x00
		0x51,       // MLOAD
		0x60, 0x20, // PUSH1 0x20 (32)
		0x52,       // MSTORE
		0x60, 0x20, // PUSH1 0x20
		0x51, // MLOAD
		0x00, // STOP
	}

	comp := NewEVMCompiler()
	defer comp.Dispose()

	// Pre-compile
	err := comp.CompileAndOptimize(bytecode)
	if err != nil {
		b.Fatalf("Compilation failed: %v", err)
	}

	// Create executor
<<<<<<< HEAD
	err = comp.CreateExecutor(&defaultExecutionOpts)
=======
	err = comp.CreateExecutor(&EVMExecutionOpts{})
>>>>>>> a0929171
	if err != nil {
		b.Fatalf("Executor failed: %v", err)
	}

	b.ResetTimer()
	for i := 0; i < b.N; i++ {
		_, err := comp.Execute(&EVMExecutionOpts{Config: &runtime.Config{ChainConfig: params.TestChainConfig}})
		if err != nil {
			b.Fatalf("Execution failed: %v", err)
		}
	}
}

func BenchmarkEVMExecuteFibWithSectionGasOptimization(b *testing.B) {
	comp := NewEVMCompiler()
	defer comp.Dispose()

	// Pre-compile
	n := uint32(1000000)
	err := comp.CompileAndOptimize(GetFibCode(n))
	if err != nil {
		b.Fatalf("Compilation failed: %v", err)
	}
<<<<<<< HEAD
	err = comp.CreateExecutor(&defaultExecutionOpts)
=======
	err = comp.CreateExecutor(&EVMExecutionOpts{})
>>>>>>> a0929171
	if err != nil {
		b.Fatalf("Engine failed: %v", err)
	}

	b.ResetTimer()
	for i := 0; i < b.N; i++ {
		_, err := comp.Execute(&EVMExecutionOpts{Config: &runtime.Config{GasLimit: uint64(n) * 100}})
		if err != nil {
			b.Fatalf("Execution failed: %v", err)
		}
	}
}

func BenchmarkEVMExecuteFibWithGas(b *testing.B) {
	comp := NewEVMCompiler()
	defer comp.Dispose()

	// Pre-compile
	n := uint32(1000000)
	copts := DefaultEVMCompilationOpts()
	copts.DisableSectionGasOptimization = true
	err := comp.CompileAndOptimizeWithOpts(GetFibCode(n), copts)
	if err != nil {
		b.Fatalf("Compilation failed: %v", err)
	}
<<<<<<< HEAD
	err = comp.CreateExecutor(&defaultExecutionOpts)
=======
	err = comp.CreateExecutor(&EVMExecutionOpts{})
>>>>>>> a0929171
	if err != nil {
		b.Fatalf("Engine failed: %v", err)
	}

	b.ResetTimer()
	for i := 0; i < b.N; i++ {
		_, err := comp.Execute(&EVMExecutionOpts{Config: &runtime.Config{GasLimit: uint64(n) * 100}})
		if err != nil {
			b.Fatalf("Execution failed: %v", err)
		}
	}
}

func BenchmarkEVMExecuteFibWithoutGas(b *testing.B) {
	comp := NewEVMCompiler()
	defer comp.Dispose()

	// Pre-compile
	n := uint32(1000000)
	err := comp.CompileAndOptimizeWithOpts(GetFibCode(n), &EVMCompilationOpts{DisableGas: true})
	if err != nil {
		b.Fatalf("Compilation failed: %v", err)
	}
<<<<<<< HEAD
	err = comp.CreateExecutor(&defaultExecutionOpts)
=======
	err = comp.CreateExecutor(&EVMExecutionOpts{})
>>>>>>> a0929171
	if err != nil {
		b.Fatalf("Engine failed: %v", err)
	}

	b.ResetTimer()
	for i := 0; i < b.N; i++ {
		_, err := comp.Execute(&EVMExecutionOpts{Config: &runtime.Config{GasLimit: uint64(n) * 100}})
		if err != nil {
			b.Fatalf("Execution failed: %v", err)
		}
	}
}

func BenchmarkNativeExecuteFib(b *testing.B) {
	for i := 0; i < b.N; i++ {
		a := Fib(1000000)
		if a.CmpUint64(0) == 0 {
			b.Fatal()
		}
	}
}

type dummyStatedb struct {
	state.StateDB
}

func BenchmarkEVMExecuteFibInterp(b *testing.B) {
	var (
		n   = uint64(1000000)
		evm = vm.NewEVM(vm.BlockContext{}, &dummyStatedb{}, params.TestChainConfig, vm.Config{})
	)

	for i := 0; i < b.N; i++ {
		contract := vm.NewContract(common.Address{}, common.Address{}, new(uint256.Int), n*100, nil)
		contract.Code = GetFibCode(uint32(n))
		_, err := evm.Interpreter().Run(contract, []byte{}, false)
		if err != nil {
			b.Fatal(err)
		}
	}
}<|MERGE_RESOLUTION|>--- conflicted
+++ resolved
@@ -532,18 +532,14 @@
 	}
 
 	// Create executor
-<<<<<<< HEAD
 	err = comp.CreateExecutor(&defaultExecutionOpts)
-=======
-	err = comp.CreateExecutor(&EVMExecutionOpts{})
->>>>>>> a0929171
 	if err != nil {
 		b.Fatalf("Executor failed: %v", err)
 	}
 
 	b.ResetTimer()
 	for i := 0; i < b.N; i++ {
-		_, err := comp.Execute(&EVMExecutionOpts{Config: &runtime.Config{ChainConfig: params.TestChainConfig}})
+		_, err := comp.Execute(&defaultExecutionOpts)
 		if err != nil {
 			b.Fatalf("Execution failed: %v", err)
 		}
@@ -560,11 +556,7 @@
 	if err != nil {
 		b.Fatalf("Compilation failed: %v", err)
 	}
-<<<<<<< HEAD
 	err = comp.CreateExecutor(&defaultExecutionOpts)
-=======
-	err = comp.CreateExecutor(&EVMExecutionOpts{})
->>>>>>> a0929171
 	if err != nil {
 		b.Fatalf("Engine failed: %v", err)
 	}
@@ -590,11 +582,7 @@
 	if err != nil {
 		b.Fatalf("Compilation failed: %v", err)
 	}
-<<<<<<< HEAD
 	err = comp.CreateExecutor(&defaultExecutionOpts)
-=======
-	err = comp.CreateExecutor(&EVMExecutionOpts{})
->>>>>>> a0929171
 	if err != nil {
 		b.Fatalf("Engine failed: %v", err)
 	}
@@ -618,11 +606,7 @@
 	if err != nil {
 		b.Fatalf("Compilation failed: %v", err)
 	}
-<<<<<<< HEAD
 	err = comp.CreateExecutor(&defaultExecutionOpts)
-=======
-	err = comp.CreateExecutor(&EVMExecutionOpts{})
->>>>>>> a0929171
 	if err != nil {
 		b.Fatalf("Engine failed: %v", err)
 	}
