package compiler

import (
	"fmt"
	"math/big"
	"os"
	"time"

	"github.com/ethereum/go-ethereum/common"
	"github.com/ethereum/go-ethereum/core/vm/runtime"
	"github.com/ethereum/go-ethereum/params"
	"github.com/holiman/uint256"
	"tinygo.org/x/go-llvm"
)

type EVMCompiler struct {
	ctx            llvm.Context
	module         llvm.Module
	builder        llvm.Builder
	target         llvm.Target
	machine        llvm.TargetMachine
	stackType      llvm.Type
	memType        llvm.Type
	llvmEngine     llvm.ExecutionEngine
	initSectionGas uint64

	hostFuncType llvm.Type
	hostFunc     llvm.Value
	table        *JumpTable

	copts *EVMCompilationOpts
}

type EVMInstruction struct {
	Opcode   OpCode
	Data     []byte
	PC       uint64
	MinStack int // Minimum stack after static analysis
}

type EVMExecutionResult struct {
	Stack        [][32]byte
	Memory       *Memory
	Status       ExecutionStatus
	GasUsed      uint64
	GasLimit     uint64
	GasRemaining uint64
	Ret          []byte
}

type EVMExecutionOpts struct {
	Config *runtime.Config
}

var defaultCompilationAddress = common.HexToAddress("cccccccccccccccccccccccccccccccccccccccc")
var defaultOriginAddress = common.HexToAddress("cccccccccccccccccccccccccccccccccccccccd")
var defaultCallerAddress = common.HexToAddress("ccccccccccccccccccccccccccccccccccccccce")
var defaultCoinbaseAddress = common.HexToAddress("cccccccccccccccccccccccccccccccccccccccf")
var defaultRANDAO = common.HexToHash("cccccccccccccccccccccccccccccccccccccccg")
var defaultBlobHashes = []common.Hash{{0x11}}
var defaultTime = uint64(time.Now().Unix())
var defaultInput = uint256.NewInt(200).Bytes32()
var defaultCallValue = big.NewInt(100)
var defaultGasPrice = big.NewInt(101)
var defaultBlockNumber = big.NewInt(102)
var defaultBaseFee = big.NewInt(103)
var defaultBlobBaseFee = big.NewInt(104)
var defaultGaslimit = uint64(1000000)

type EVMCompilationOpts struct {
	DisableGas                        bool
	DisableSectionGasOptimization     bool
	DisableStackUnderflowOptimization bool
}

type MakeLoader func(engine *NativeEngine) NativeLoader
type NativeLoader interface {
	// TODO: support forks
	LoadCompiledContract(contract *Contract) ([]byte, error)
	Dispose()
}

func DefaultEVMCompilationOpts() *EVMCompilationOpts {
	return &EVMCompilationOpts{
		DisableGas:                    false,
		DisableSectionGasOptimization: false,
	}
}

func GetContractFunction(codeHash common.Hash) string {
	return fmt.Sprintf("contract_%s", codeHash.Hex())
}

func init() {
	llvm.InitializeNativeTarget()
	llvm.InitializeNativeAsmPrinter()
}

func NewEVMCompiler(chainRules params.Rules, extraEips []int) *EVMCompiler {
	ctx := llvm.NewContext()
	module := ctx.NewModule("evm_module")
	builder := ctx.NewBuilder()

	target, err := llvm.GetTargetFromTriple(llvm.DefaultTargetTriple())
	if err != nil {
		panic(fmt.Sprintf("Failed to get target: %s", err))
	}

	machine := target.CreateTargetMachine(
		llvm.DefaultTargetTriple(), "generic", "",
		llvm.CodeGenLevelDefault, llvm.RelocDefault, llvm.CodeModelDefault)

	table, _, err := getJumpTable(chainRules, extraEips)
	if err != nil {
		panic(fmt.Sprintf("Failed to get jumpTable: %s", err))
	}

	return &EVMCompiler{
		ctx:       ctx,
		module:    module,
		builder:   builder,
		target:    target,
		machine:   machine,
		stackType: llvm.PointerType(ctx.IntType(256), 0),
		memType:   llvm.PointerType(ctx.Int8Type(), 0),
		table:     table,
	}
}

var (
	_ NativeLoader = (*EVMCompiler)(nil)
)

func MakeCompilerLoader(engine *NativeEngine) NativeLoader {
	if engine.table == nil {
		panic("Table in EVMCompilationOpts must be provided")
<<<<<<< HEAD
	}
	ctx := engine.ctx
	builder := ctx.NewBuilder()

	target, err := llvm.GetTargetFromTriple(llvm.DefaultTargetTriple())
	if err != nil {
		panic(fmt.Sprintf("Failed to get target: %s", err))
	}
=======
	}
	ctx := engine.ctx
	builder := ctx.NewBuilder()

	target, err := llvm.GetTargetFromTriple(llvm.DefaultTargetTriple())
	if err != nil {
		panic(fmt.Sprintf("Failed to get target: %s", err))
	}
>>>>>>> a7050c29

	machine := target.CreateTargetMachine(
		llvm.DefaultTargetTriple(), "generic", "",
		llvm.CodeGenLevelDefault, llvm.RelocDefault, llvm.CodeModelDefault)

	return &EVMCompiler{
		ctx:        ctx,
		module:     engine.module,
		builder:    builder,
		target:     target,
		machine:    machine,
		stackType:  llvm.PointerType(ctx.IntType(256), 0),
		memType:    llvm.PointerType(ctx.Int8Type(), 0),
		llvmEngine: engine.engine,
		table:      engine.table,
		copts:      engine.copts,
	}
}

func (c *EVMCompiler) Dispose() {
	c.builder.Dispose()
}

func (c *EVMCompiler) LoadCompiledContract(contract *Contract) ([]byte, error) {
	c.CompileAndOptimizeWithOpts(contract.Code, c.copts)
	c.addGlobalMappingForHostFunctions()
	return c.GetCompiledCode(), nil
}

func (c *EVMCompiler) ParseBytecode(bytecode []byte) ([]EVMInstruction, error) {
	instructions := make([]EVMInstruction, 0)
	pc := uint64(0)

	for pc < uint64(len(bytecode)) {
		opcode := OpCode(bytecode[pc])
		instr := EVMInstruction{
			Opcode: opcode,
			PC:     pc,
		}

		if opcode >= PUSH0 && opcode <= PUSH32 {
			dataSize := int(opcode - PUSH0)
			instr.Data = make([]byte, dataSize)
			if pc+uint64(dataSize) >= uint64(len(bytecode)) {
				// pad zeros
				copy(instr.Data, bytecode[pc+1:])
			} else {
				copy(instr.Data, bytecode[pc+1:pc+1+uint64(dataSize)])
			}
			pc += uint64(dataSize)
		}
		instructions = append(instructions, instr)
		pc++
	}

	return instructions, nil
}

func (c *EVMCompiler) CompileBytecode(bytecode []byte) (llvm.Module, error) {
	// Use static analysis approach by default
	return c.CompileBytecodeStatic(bytecode, &EVMCompilationOpts{DisableGas: false})
}

func (c *EVMCompiler) checkStackOverflow(stackPtrVal llvm.Value, num int, errorCodePtr llvm.Value, errorBlock llvm.BasicBlock) {
	if num <= 0 {
		return
	}

	// Check if we exceed stack limit
	exceedsLimit := c.builder.CreateICmp(llvm.IntUGT, stackPtrVal, llvm.ConstInt(c.ctx.Int32Type(), uint64(1024-num), false), "stack_overflow_cond")

	// Create continuation block & stack overflow block
	continueBlock := llvm.AddBasicBlock(c.builder.GetInsertBlock().Parent(), "stack_overflow_check_continue")
	stackOverflowBlock := llvm.AddBasicBlock(c.builder.GetInsertBlock().Parent(), "stack_overflow")

	// Branch to stack overflow block if limit exceeded, otherwise continue
	c.builder.CreateCondBr(exceedsLimit, stackOverflowBlock, continueBlock)

	c.builder.SetInsertPointAtEnd(stackOverflowBlock)
	// Store error code and exit
	c.builder.CreateStore(llvm.ConstInt(c.ctx.Int64Type(), uint64(VMErrorCodeStackOverflow), false), errorCodePtr)
	c.builder.CreateBr(errorBlock)

	// Insert to continueBlock so that we can insert the rest code
	c.builder.SetInsertPointAtEnd(continueBlock)
}

func (c *EVMCompiler) checkStackUnderflow(stackPtrVal llvm.Value, num uint64, errorCodePtr llvm.Value, errorBlock llvm.BasicBlock) {
	if num == 0 {
		return
	}
	// Check if we exceed stack limit
	exceedsLimit := c.builder.CreateICmp(llvm.IntULT, stackPtrVal, llvm.ConstInt(c.ctx.Int32Type(), num, false), "stack_underflow_cond")

	// Create continuation block & stack underflow block
	continueBlock := llvm.AddBasicBlock(c.builder.GetInsertBlock().Parent(), "stack_underflow_check_continue")
	stackUnderflowBlock := llvm.AddBasicBlock(c.builder.GetInsertBlock().Parent(), "stack_underflow")

	// Branch to stack underflow block if limit exceeded, otherwise continue
	c.builder.CreateCondBr(exceedsLimit, stackUnderflowBlock, continueBlock)

	c.builder.SetInsertPointAtEnd(stackUnderflowBlock)
	// Store error code and exit
	c.builder.CreateStore(llvm.ConstInt(c.ctx.Int64Type(), uint64(VMErrorCodeStackUnderflow), false), errorCodePtr)
	c.builder.CreateBr(errorBlock)

	// Insert to continueBlock so that we can insert the rest code
	c.builder.SetInsertPointAtEnd(continueBlock)
}

func (c *EVMCompiler) pushStackEmpty(stackPtr llvm.Value) {
	stackPtrVal := c.builder.CreateLoad(c.ctx.Int32Type(), stackPtr, "stack_ptr_val")
	newStackPtr := c.builder.CreateAdd(stackPtrVal, llvm.ConstInt(c.ctx.Int32Type(), 1, false), "new_stack_ptr")
	c.builder.CreateStore(newStackPtr, stackPtr)
}

func (c *EVMCompiler) pushStack(stack, stackPtr, value llvm.Value) {
	stackPtrVal := c.builder.CreateLoad(c.ctx.Int32Type(), stackPtr, "stack_ptr_val")

	// Obtain stack value and store new stack idx
	stackElem := c.builder.CreateGEP(c.ctx.IntType(256), stack, []llvm.Value{stackPtrVal}, "stack_elem")
	c.builder.CreateStore(value, stackElem)
	newStackPtr := c.builder.CreateAdd(stackPtrVal, llvm.ConstInt(c.ctx.Int32Type(), 1, false), "new_stack_ptr")
	c.builder.CreateStore(newStackPtr, stackPtr)
}

func (c *EVMCompiler) popStack(stack, stackPtr llvm.Value) llvm.Value {
	stackPtrVal := c.builder.CreateLoad(c.ctx.Int32Type(), stackPtr, "stack_ptr_val")
	newStackPtr := c.builder.CreateSub(stackPtrVal, llvm.ConstInt(c.ctx.Int32Type(), 1, false), "new_stack_ptr")
	c.builder.CreateStore(newStackPtr, stackPtr)
	stackElem := c.builder.CreateGEP(c.ctx.IntType(256), stack, []llvm.Value{newStackPtr}, "stack_elem")
	return c.builder.CreateLoad(c.ctx.IntType(256), stackElem, "stack_value")
}

func (c *EVMCompiler) peekStackPtr(stack, stackPtr llvm.Value) llvm.Value {
	stackPtrVal := c.builder.CreateLoad(c.ctx.Int32Type(), stackPtr, "stack_ptr_val")
	newStackPtr := c.builder.CreateSub(stackPtrVal, llvm.ConstInt(c.ctx.Int32Type(), 1, false), "new_stack_ptr")
	return c.builder.CreateGEP(c.ctx.IntType(256), stack, []llvm.Value{newStackPtr}, "stack_elem")
}

func (c *EVMCompiler) createUint256ConstantFromBytes(data []byte) llvm.Value {
	if len(data) == 0 {
		return llvm.ConstInt(c.ctx.IntType(256), 0, false)
	}

	v := uint256.NewInt(0).SetBytes(data)

	return llvm.ConstIntFromString(c.ctx.IntType(256), v.String(), 10)
}

func (c *EVMCompiler) loadFromMemory(memory, offset llvm.Value) llvm.Value {
	offsetTrunc := c.builder.CreateTrunc(offset, c.ctx.Int64Type(), "mem_offset")
	memPtr := c.builder.CreateGEP(c.ctx.Int8Type(), memory, []llvm.Value{offsetTrunc}, "mem_ptr")

	value := llvm.ConstInt(c.ctx.IntType(256), 0, false)
	for i := 0; i < 32; i++ {
		byteOffset := llvm.ConstInt(c.ctx.Int64Type(), uint64(i), false)
		bytePtr := c.builder.CreateGEP(c.ctx.Int8Type(), memPtr, []llvm.Value{byteOffset}, "byte_ptr")
		byteVal := c.builder.CreateLoad(c.ctx.Int8Type(), bytePtr, "byte_val")
		byteValExt := c.builder.CreateZExt(byteVal, c.ctx.IntType(256), "byte_ext")
		shift := c.builder.CreateShl(byteValExt, llvm.ConstInt(c.ctx.IntType(256), uint64(8*(31-i)), false), "byte_shift")
		value = c.builder.CreateOr(value, shift, "mem_value")
	}

	return value
}

func (c *EVMCompiler) storeToMemory(memory, offset, value llvm.Value) {
	offsetTrunc := c.builder.CreateTrunc(offset, c.ctx.Int64Type(), "mem_offset")
	memPtr := c.builder.CreateGEP(c.ctx.Int8Type(), memory, []llvm.Value{offsetTrunc}, "mem_ptr")

	for i := 0; i < 32; i++ {
		shift := llvm.ConstInt(c.ctx.IntType(256), uint64(8*(31-i)), false)
		shiftedValue := c.builder.CreateLShr(value, shift, "shifted_value")
		byteVal := c.builder.CreateTrunc(shiftedValue, c.ctx.Int8Type(), "byte_val")

		byteOffset := llvm.ConstInt(c.ctx.Int64Type(), uint64(i), false)
		bytePtr := c.builder.CreateGEP(c.ctx.Int8Type(), memPtr, []llvm.Value{byteOffset}, "byte_ptr")
		c.builder.CreateStore(byteVal, bytePtr)
	}
}

func (c *EVMCompiler) storeByteToMemory(memory, offset, value llvm.Value) {
	offsetTrunc := c.builder.CreateTrunc(offset, c.ctx.Int64Type(), "mem_offset")
	memPtr := c.builder.CreateGEP(c.ctx.Int8Type(), memory, []llvm.Value{offsetTrunc}, "mem_ptr")
	byteVal := c.builder.CreateTrunc(value, c.ctx.Int8Type(), "byte_val")
	c.builder.CreateStore(byteVal, memPtr)
}

func (c *EVMCompiler) EmitObjectFile(filename string) error {
	mem, err := c.machine.EmitToMemoryBuffer(c.module, llvm.ObjectFile)
	if err != nil {
		return err
	}

	file, err := os.Create(filename)
	if err != nil {
		return err
	}
	defer file.Close()

	_, err = file.Write(mem.Bytes())
	return err
}

func (c *EVMCompiler) EmitLLVMIR(filename string) error {
	file, err := os.Create(filename)
	if err != nil {
		return err
	}
	defer file.Close()

	_, err = file.WriteString(c.module.String())
	return err
}

func (c *EVMCompiler) OptimizeModule() {
	opts := llvm.NewPassBuilderOptions()
	defer opts.Dispose()

	c.module.RunPasses("default<O3>", c.machine, opts)
}

func (c *EVMCompiler) CompileAndOptimize(bytecode []byte) error {
	// Use static analysis approach by default
	return c.CompileAndOptimizeStatic(bytecode, &EVMCompilationOpts{DisableGas: false})
}

func (c *EVMCompiler) CompileAndOptimizeWithOpts(bytecode []byte, opts *EVMCompilationOpts) error {
	// Use static analysis approach by default
	return c.CompileAndOptimizeStatic(bytecode, opts)
}

// GetCompiledCode returns the compiled code in object file format that can be executed locally.
func (c *EVMCompiler) GetCompiledCode() []byte {
	mem, err := c.machine.EmitToMemoryBuffer(c.module, llvm.ObjectFile)
	if err != nil {
		panic(err)
	}
	return mem.Bytes()
}<|MERGE_RESOLUTION|>--- conflicted
+++ resolved
@@ -134,7 +134,6 @@
 func MakeCompilerLoader(engine *NativeEngine) NativeLoader {
 	if engine.table == nil {
 		panic("Table in EVMCompilationOpts must be provided")
-<<<<<<< HEAD
 	}
 	ctx := engine.ctx
 	builder := ctx.NewBuilder()
@@ -143,16 +142,6 @@
 	if err != nil {
 		panic(fmt.Sprintf("Failed to get target: %s", err))
 	}
-=======
-	}
-	ctx := engine.ctx
-	builder := ctx.NewBuilder()
-
-	target, err := llvm.GetTargetFromTriple(llvm.DefaultTargetTriple())
-	if err != nil {
-		panic(fmt.Sprintf("Failed to get target: %s", err))
-	}
->>>>>>> a7050c29
 
 	machine := target.CreateTargetMachine(
 		llvm.DefaultTargetTriple(), "generic", "",
